using PowerModels
using InfrastructureModels
using Memento

using MathProgBase

# Suppress warnings during testing.
setlevel!(getlogger(InfrastructureModels), "error")
setlevel!(getlogger(PowerModels), "error")

using Cbc
using Ipopt
using SCS
#using Pavito
#using Juniper
using Compat

if VERSION > v"0.7.0-"
    using Test
end

if VERSION < v"0.7.0-"
    using Base.Test
end

<<<<<<< HEAD
=======
using JuMP

using Base.Test
>>>>>>> 3605c5fe

# default setup for solvers
ipopt_solver = IpoptSolver(tol=1e-6, print_level=0)
cbc_solver = CbcSolver()
#juniper_solver = JuniperSolver(IpoptSolver(tol=1e-4, print_level=0), mip_solver=cbc_solver, log_levels=[])
#juniper_solver = JuniperSolver(IpoptSolver(tol=1e-4, print_level=0), mip_solver=cbc_solver)
#pavito_solver = PavitoSolver(mip_solver=cbc_solver, cont_solver=ipopt_solver, mip_solver_drives=false, log_level=0)
scs_solver = SCSSolver(max_iters=500000, acceleration_lookback=1, verbose=0)

include("common.jl")

@testset "PowerModels" begin

    include("matpower.jl")

    include("pti.jl")

    include("psse.jl")

    include("output.jl")

    include("modify.jl")

    include("data.jl")

    include("model.jl")

    include("opb.jl")

    include("pf.jl")

    include("opf.jl")

    include("opf-var.jl")

    #include("ots.jl")

    #include("tnep.jl")

    include("multinetwork.jl")

    #include("multiconductor.jl")

    #include("multi-nw-cnd.jl")

    include("util.jl")

    include("docs.jl")

end<|MERGE_RESOLUTION|>--- conflicted
+++ resolved
@@ -15,6 +15,8 @@
 #using Juniper
 using Compat
 
+using JuMP
+
 if VERSION > v"0.7.0-"
     using Test
 end
@@ -23,12 +25,6 @@
     using Base.Test
 end
 
-<<<<<<< HEAD
-=======
-using JuMP
-
-using Base.Test
->>>>>>> 3605c5fe
 
 # default setup for solvers
 ipopt_solver = IpoptSolver(tol=1e-6, print_level=0)
