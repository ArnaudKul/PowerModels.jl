################################################################################
# This file defines common variables used in power flow models
# This will hopefully make everything more compositional
################################################################################

"extracts the start value"
function getstart(set, item_key, value_key, default = 0.0)
    return get(get(set, item_key, Dict()), value_key, default)
end


"variable: `t[i]` for `i` in `bus`es"
function variable_voltage_angle(pm::GenericPowerModel; bounded::Bool = true)
    pm.var[:va] = @variable(pm.model,
        [i in keys(pm.ref[:bus])], basename="va",
        start = getstart(pm.ref[:bus], i, "t_start")
    )
<<<<<<< HEAD
    return pm.var[:va]
=======
>>>>>>> 09691c38
end

"variable: `v[i]` for `i` in `bus`es"
function variable_voltage_magnitude(pm::GenericPowerModel; bounded = true)
    if bounded
        pm.var[:vm] = @variable(pm.model,
            [i in keys(pm.ref[:bus])], basename="vm",
            lowerbound = pm.ref[:bus][i]["vmin"],
            upperbound = pm.ref[:bus][i]["vmax"],
            start = getstart(pm.ref[:bus], i, "v_start", 1.0)
        )
    else
        pm.var[:vm] = @variable(pm.model,
            [i in keys(pm.ref[:bus])], basename="vm",
            lowerbound = 0,
            start = getstart(pm.ref[:bus], i, "v_start", 1.0))
    end
<<<<<<< HEAD
    return pm.var[:vm]
=======
>>>>>>> 09691c38
end


"real part of the voltage variable `i` in `bus`es"
function variable_voltage_real(pm::GenericPowerModel; bounded::Bool = true)
    pm.var[:vr] = @variable(pm.model, 
        [i in keys(pm.ref[:bus])], basename="vr",
        lowerbound = -pm.ref[:bus][i]["vmax"],
        upperbound =  pm.ref[:bus][i]["vmax"], 
        start = getstart(pm.ref[:bus], i, "vr_start", 1.0)
    )
end

"real part of the voltage variable `i` in `bus`es"
function variable_voltage_imaginary(pm::GenericPowerModel; bounded::Bool = true)
    pm.var[:vi] = @variable(pm.model, 
        [i in keys(pm.ref[:bus])], basename="vi",
        lowerbound = -pm.ref[:bus][i]["vmax"],
        upperbound =  pm.ref[:bus][i]["vmax"],
        start = getstart(pm.ref[:bus], i, "vi_start")
    )
end



"variable: `0 <= vm_fr[l] <= buses[branches[l][\"f_bus\"]][\"vmax\"]` for `l` in `branch`es"
function variable_voltage_magnitude_from_on_off(pm::GenericPowerModel)
    buses = pm.ref[:bus]
    branches = pm.ref[:branch]

    pm.var[:vm_fr] = @variable(pm.model,
        [i in keys(pm.ref[:branch])], basename="vm_fr",
        lowerbound = 0,
        upperbound = buses[branches[i]["f_bus"]]["vmax"],
        start = getstart(pm.ref[:bus], i, "vm_fr_start", 1.0)
    )
<<<<<<< HEAD

    return pm.var[:vm_fr]
=======
>>>>>>> 09691c38
end

"variable: `0 <= vm_to[l] <= buses[branches[l][\"t_bus\"]][\"vmax\"]` for `l` in `branch`es"
function variable_voltage_magnitude_to_on_off(pm::GenericPowerModel)
    buses = pm.ref[:bus]
    branches = pm.ref[:branch]

    pm.var[:vm_to] = @variable(pm.model,
        [i in keys(pm.ref[:branch])], basename="vm_to",
        lowerbound = 0,
        upperbound = buses[branches[i]["t_bus"]]["vmax"],
        start = getstart(pm.ref[:bus], i, "vm_to_start", 1.0)
    )
<<<<<<< HEAD

    return pm.var[:vm_to]
=======
>>>>>>> 09691c38
end


"variable: `w[i] >= 0` for `i` in `bus`es"
function variable_voltage_magnitude_sqr(pm::GenericPowerModel; bounded = true)
    if bounded
        pm.var[:w] = @variable(pm.model, 
            [i in keys(pm.ref[:bus])], basename="w",
            lowerbound = pm.ref[:bus][i]["vmin"]^2,
            upperbound = pm.ref[:bus][i]["vmax"]^2,
            start = getstart(pm.ref[:bus], i, "w_start", 1.001)
        )
    else
        pm.var[:w] = @variable(pm.model, 
            [i in keys(pm.ref[:bus])], basename="w",
            lowerbound = 0,
            start = getstart(pm.ref[:bus], i, "w_start", 1.001)
        )
    end
end

"variable: `0 <= w_fr[l] <= buses[branches[l][\"f_bus\"]][\"vmax\"]^2` for `l` in `branch`es"
function variable_voltage_magnitude_sqr_from_on_off(pm::GenericPowerModel)
    buses = pm.ref[:bus]
    branches = pm.ref[:branch]

    pm.var[:w_fr] = @variable(pm.model,
        [i in keys(pm.ref[:branch])], basename="w_fr",
        lowerbound = 0,
        upperbound = buses[branches[i]["f_bus"]]["vmax"]^2,
        start = getstart(pm.ref[:bus], i, "w_fr_start", 1.001)
    )
<<<<<<< HEAD

    return pm.var[:w_fr]
=======
>>>>>>> 09691c38
end

"variable: `0 <= w_to[l] <= buses[branches[l][\"t_bus\"]][\"vmax\"]^2` for `l` in `branch`es"
function variable_voltage_magnitude_sqr_to_on_off(pm::GenericPowerModel)
    buses = pm.ref[:bus]
    branches = pm.ref[:branch]

    pm.var[:w_to] = @variable(pm.model, 
        [i in keys(pm.ref[:branch])], basename="w_to",
        lowerbound = 0,
        upperbound = buses[branches[i]["t_bus"]]["vmax"]^2,
        start = getstart(pm.ref[:bus], i, "w_to_start", 1.001)
    )
end


""
function variable_voltage_product(pm::GenericPowerModel; bounded = true)
    if bounded
        wr_min, wr_max, wi_min, wi_max = calc_voltage_product_bounds(pm.ref[:buspairs])

        pm.var[:wr] = @variable(pm.model, 
            [bp in keys(pm.ref[:buspairs])], basename="wr",
            lowerbound = wr_min[bp],
            upperbound = wr_max[bp],
            start = getstart(pm.ref[:buspairs], bp, "wr_start", 1.0)
        )
        pm.var[:wi] = @variable(pm.model,
            wi[bp in keys(pm.ref[:buspairs])], basename="wi",
            lowerbound = wi_min[bp],
            upperbound = wi_max[bp],
            start = getstart(pm.ref[:buspairs], bp, "wi_start")
        )
    else
        pm.var[:wr] = @variable(pm.model,
            [bp in keys(pm.ref[:buspairs])], basename="wr",
            start = getstart(pm.ref[:buspairs], bp, "wr_start", 1.0)
        )
        pm.var[:wi] = @variable(pm.model, 
            [bp in keys(pm.ref[:buspairs])], basename="wi",
            start = getstart(pm.ref[:buspairs], bp, "wi_start")
        )
    end
end

""
function variable_voltage_product_on_off(pm::GenericPowerModel)
    wr_min, wr_max, wi_min, wi_max = calc_voltage_product_bounds(pm.ref[:buspairs])
    bi_bp = Dict([(i, (b["f_bus"], b["t_bus"])) for (i,b) in pm.ref[:branch]])

    pm.var[:wr] = @variable(pm.model,
        wr[b in keys(pm.ref[:branch])], basename="wr",
        lowerbound = min(0, wr_min[bi_bp[b]]),
        upperbound = max(0, wr_max[bi_bp[b]]),
        start = getstart(pm.ref[:buspairs], bi_bp[b], "wr_start", 1.0)
    )
    pm.var[:wi] = @variable(pm.model,
        wi[b in keys(pm.ref[:branch])], basename="wi",
        lowerbound = min(0, wi_min[bi_bp[b]]),
        upperbound = max(0, wi_max[bi_bp[b]]),
        start = getstart(pm.ref[:buspairs], bi_bp[b], "wi_start")
    )
end


"generates variables for both `active` and `reactive` generation"
function variable_generation(pm::GenericPowerModel; kwargs...)
    variable_active_generation(pm; kwargs...)
    variable_reactive_generation(pm; kwargs...)
end


"variable: `pg[j]` for `j` in `gen`"
function variable_active_generation(pm::GenericPowerModel; bounded = true)
    if bounded
        pm.var[:pg] = @variable(pm.model,
            [i in keys(pm.ref[:gen])], basename="pg",
            lowerbound = pm.ref[:gen][i]["pmin"],
            upperbound = pm.ref[:gen][i]["pmax"],
            start = getstart(pm.ref[:gen], i, "pg_start")
        )
    else
        pm.var[:pg] = @variable(pm.model,
            [i in keys(pm.ref[:gen])], basename="pg",
            start = getstart(pm.ref[:gen], i, "pg_start")
        )
    end
end

"variable: `qq[j]` for `j` in `gen`"
function variable_reactive_generation(pm::GenericPowerModel; bounded = true)
    if bounded
        pm.var[:qg] = @variable(pm.model,
            [i in keys(pm.ref[:gen])], basename="qg",
            lowerbound = pm.ref[:gen][i]["qmin"],
            upperbound = pm.ref[:gen][i]["qmax"],
            start = getstart(pm.ref[:gen], i, "qg_start")
        )
    else
        pm.var[:qg] = @variable(pm.model,
            [i in keys(pm.ref[:gen])], basename="qg",
            start = getstart(pm.ref[:gen], i, "qg_start")
        )
    end
end

""
function variable_line_flow(pm::GenericPowerModel; kwargs...)
    variable_active_line_flow(pm; kwargs...)
    variable_reactive_line_flow(pm; kwargs...)
end


"variable: `p[l,i,j]` for `(l,i,j)` in `arcs`"
function variable_active_line_flow(pm::GenericPowerModel; bounded = true)
    if bounded
        pm.var[:p] = @variable(pm.model,
            [(l,i,j) in pm.ref[:arcs]], basename="p",
            lowerbound = -pm.ref[:branch][l]["rate_a"],
            upperbound =  pm.ref[:branch][l]["rate_a"],
            start = getstart(pm.ref[:branch], l, "p_start")
        )
    else
        pm.var[:p] = @variable(pm.model,
            [(l,i,j) in pm.ref[:arcs]], basename="p",
            start = getstart(pm.ref[:branch], l, "p_start")
        )
    end
end

"variable: `q[l,i,j]` for `(l,i,j)` in `arcs`"
function variable_reactive_line_flow(pm::GenericPowerModel; bounded = true)
    if bounded
        pm.var[:q] = @variable(pm.model,
            [(l,i,j) in pm.ref[:arcs]], basename="q",
            lowerbound = -pm.ref[:branch][l]["rate_a"],
            upperbound =  pm.ref[:branch][l]["rate_a"],
            start = getstart(pm.ref[:branch], l, "q_start")
        )
    else
        pm.var[:q] = @variable(pm.model, 
            [(l,i,j) in pm.ref[:arcs]], basename="q",
            start = getstart(pm.ref[:branch], l, "q_start")
        )
    end
end

function variable_dcline_flow(pm::GenericPowerModel; kwargs...)
    variable_active_dcline_flow(pm; kwargs...)
    variable_reactive_dcline_flow(pm; kwargs...)
end

"variable: `p_dc[l,i,j]` for `(l,i,j)` in `arcs_dc`"
function variable_active_dcline_flow(pm::GenericPowerModel; bounded = true)
    if bounded
        pm.var[:p_dc] = @variable(pm.model,
            [a in pm.ref[:arcs_dc]], basename="p_dc",
            lowerbound = pm.ref[:arcs_dc_param][a]["pmin"],
            upperbound = pm.ref[:arcs_dc_param][a]["pmax"], 
            start = pm.ref[:arcs_dc_param][a]["pref"]
        )
    else
        pm.var[:p_dc] = @variable(pm.model,
            [a in pm.ref[:arcs_dc]], basename="p_dc",
            start = pm.ref[:arcs_dc_param][a]["pref"]
        )
    end
end

"variable: `q_dc[l,i,j]` for `(l,i,j)` in `arcs_dc`"
function variable_reactive_dcline_flow(pm::GenericPowerModel; bounded = true)
    if bounded
        pm.var[:q_dc] = @variable(pm.model, 
            q_dc[a in pm.ref[:arcs_dc]], basename="q_dc",
            lowerbound = pm.ref[:arcs_dc_param][a]["qmin"],
            upperbound = pm.ref[:arcs_dc_param][a]["qmax"],
            start = pm.ref[:arcs_dc_param][a]["qref"]
        )
    else
        pm.var[:q_dc] = @variable(pm.model,
            [a in pm.ref[:arcs_dc]], basename="q_dc",
            start = pm.ref[:arcs_dc_param][a]["qref"]
        )
    end
end

##################################################################

"generates variables for both `active` and `reactive` `line_flow_ne`"
function variable_line_flow_ne(pm::GenericPowerModel; kwargs...)
    variable_active_line_flow_ne(pm; kwargs...)
    variable_reactive_line_flow_ne(pm; kwargs...)
end

"variable: `-ne_branch[l][\"rate_a\"] <= p_ne[l,i,j] <= ne_branch[l][\"rate_a\"]` for `(l,i,j)` in `ne_arcs`"
function variable_active_line_flow_ne(pm::GenericPowerModel)
    pm.var[:p_ne] = @variable(pm.model,
        [(l,i,j) in pm.ref[:ne_arcs]], basename="p_ne",
        lowerbound = -pm.ref[:ne_branch][l]["rate_a"],
        upperbound =  pm.ref[:ne_branch][l]["rate_a"], 
        start = getstart(pm.ref[:ne_branch], l, "p_start")
    )
end

"variable: `-ne_branch[l][\"rate_a\"] <= q_ne[l,i,j] <= ne_branch[l][\"rate_a\"]` for `(l,i,j)` in `ne_arcs`"
function variable_reactive_line_flow_ne(pm::GenericPowerModel)
    pm.var[:q_ne] = @variable(pm.model,
        q_ne[(l,i,j) in pm.ref[:ne_arcs]], basename="q_ne",
        lowerbound = -pm.ref[:ne_branch][l]["rate_a"],
        upperbound =  pm.ref[:ne_branch][l]["rate_a"],
        start = getstart(pm.ref[:ne_branch], l, "q_start")
    )
end

"variable: `0 <= line_z[l] <= 1` for `l` in `branch`es"
function variable_line_indicator(pm::GenericPowerModel)
    pm.var[:line_z] = @variable(pm.model, 
        [l in keys(pm.ref[:branch])], basename="line_z",
        lowerbound = 0,
        upperbound = 1,
        category = :Int,
        start = getstart(pm.ref[:branch], l, "line_z_start", 1.0)
    )
end

"variable: `0 <= line_ne[l] <= 1` for `l` in `branch`es"
function variable_line_ne(pm::GenericPowerModel)
    branches = pm.ref[:ne_branch]
    pm.var[:line_ne] = @variable(pm.model, 
        [l in keys(branches)], basename="line_ne",
        lowerbound = 0, 
        upperbound = 1,
        category = :Int,
        start = getstart(branches, l, "line_tnep_start", 1.0)
    )
end
<|MERGE_RESOLUTION|>--- conflicted
+++ resolved
@@ -1,374 +1,351 @@
-################################################################################
-# This file defines common variables used in power flow models
-# This will hopefully make everything more compositional
-################################################################################
-
-"extracts the start value"
-function getstart(set, item_key, value_key, default = 0.0)
-    return get(get(set, item_key, Dict()), value_key, default)
-end
-
-
-"variable: `t[i]` for `i` in `bus`es"
-function variable_voltage_angle(pm::GenericPowerModel; bounded::Bool = true)
-    pm.var[:va] = @variable(pm.model,
-        [i in keys(pm.ref[:bus])], basename="va",
-        start = getstart(pm.ref[:bus], i, "t_start")
-    )
-<<<<<<< HEAD
-    return pm.var[:va]
-=======
->>>>>>> 09691c38
-end
-
-"variable: `v[i]` for `i` in `bus`es"
-function variable_voltage_magnitude(pm::GenericPowerModel; bounded = true)
-    if bounded
-        pm.var[:vm] = @variable(pm.model,
-            [i in keys(pm.ref[:bus])], basename="vm",
-            lowerbound = pm.ref[:bus][i]["vmin"],
-            upperbound = pm.ref[:bus][i]["vmax"],
-            start = getstart(pm.ref[:bus], i, "v_start", 1.0)
-        )
-    else
-        pm.var[:vm] = @variable(pm.model,
-            [i in keys(pm.ref[:bus])], basename="vm",
-            lowerbound = 0,
-            start = getstart(pm.ref[:bus], i, "v_start", 1.0))
-    end
-<<<<<<< HEAD
-    return pm.var[:vm]
-=======
->>>>>>> 09691c38
-end
-
-
-"real part of the voltage variable `i` in `bus`es"
-function variable_voltage_real(pm::GenericPowerModel; bounded::Bool = true)
-    pm.var[:vr] = @variable(pm.model, 
-        [i in keys(pm.ref[:bus])], basename="vr",
-        lowerbound = -pm.ref[:bus][i]["vmax"],
-        upperbound =  pm.ref[:bus][i]["vmax"], 
-        start = getstart(pm.ref[:bus], i, "vr_start", 1.0)
-    )
-end
-
-"real part of the voltage variable `i` in `bus`es"
-function variable_voltage_imaginary(pm::GenericPowerModel; bounded::Bool = true)
-    pm.var[:vi] = @variable(pm.model, 
-        [i in keys(pm.ref[:bus])], basename="vi",
-        lowerbound = -pm.ref[:bus][i]["vmax"],
-        upperbound =  pm.ref[:bus][i]["vmax"],
-        start = getstart(pm.ref[:bus], i, "vi_start")
-    )
-end
-
-
-
-"variable: `0 <= vm_fr[l] <= buses[branches[l][\"f_bus\"]][\"vmax\"]` for `l` in `branch`es"
-function variable_voltage_magnitude_from_on_off(pm::GenericPowerModel)
-    buses = pm.ref[:bus]
-    branches = pm.ref[:branch]
-
-    pm.var[:vm_fr] = @variable(pm.model,
-        [i in keys(pm.ref[:branch])], basename="vm_fr",
-        lowerbound = 0,
-        upperbound = buses[branches[i]["f_bus"]]["vmax"],
-        start = getstart(pm.ref[:bus], i, "vm_fr_start", 1.0)
-    )
-<<<<<<< HEAD
-
-    return pm.var[:vm_fr]
-=======
->>>>>>> 09691c38
-end
-
-"variable: `0 <= vm_to[l] <= buses[branches[l][\"t_bus\"]][\"vmax\"]` for `l` in `branch`es"
-function variable_voltage_magnitude_to_on_off(pm::GenericPowerModel)
-    buses = pm.ref[:bus]
-    branches = pm.ref[:branch]
-
-    pm.var[:vm_to] = @variable(pm.model,
-        [i in keys(pm.ref[:branch])], basename="vm_to",
-        lowerbound = 0,
-        upperbound = buses[branches[i]["t_bus"]]["vmax"],
-        start = getstart(pm.ref[:bus], i, "vm_to_start", 1.0)
-    )
-<<<<<<< HEAD
-
-    return pm.var[:vm_to]
-=======
->>>>>>> 09691c38
-end
-
-
-"variable: `w[i] >= 0` for `i` in `bus`es"
-function variable_voltage_magnitude_sqr(pm::GenericPowerModel; bounded = true)
-    if bounded
-        pm.var[:w] = @variable(pm.model, 
-            [i in keys(pm.ref[:bus])], basename="w",
-            lowerbound = pm.ref[:bus][i]["vmin"]^2,
-            upperbound = pm.ref[:bus][i]["vmax"]^2,
-            start = getstart(pm.ref[:bus], i, "w_start", 1.001)
-        )
-    else
-        pm.var[:w] = @variable(pm.model, 
-            [i in keys(pm.ref[:bus])], basename="w",
-            lowerbound = 0,
-            start = getstart(pm.ref[:bus], i, "w_start", 1.001)
-        )
-    end
-end
-
-"variable: `0 <= w_fr[l] <= buses[branches[l][\"f_bus\"]][\"vmax\"]^2` for `l` in `branch`es"
-function variable_voltage_magnitude_sqr_from_on_off(pm::GenericPowerModel)
-    buses = pm.ref[:bus]
-    branches = pm.ref[:branch]
-
-    pm.var[:w_fr] = @variable(pm.model,
-        [i in keys(pm.ref[:branch])], basename="w_fr",
-        lowerbound = 0,
-        upperbound = buses[branches[i]["f_bus"]]["vmax"]^2,
-        start = getstart(pm.ref[:bus], i, "w_fr_start", 1.001)
-    )
-<<<<<<< HEAD
-
-    return pm.var[:w_fr]
-=======
->>>>>>> 09691c38
-end
-
-"variable: `0 <= w_to[l] <= buses[branches[l][\"t_bus\"]][\"vmax\"]^2` for `l` in `branch`es"
-function variable_voltage_magnitude_sqr_to_on_off(pm::GenericPowerModel)
-    buses = pm.ref[:bus]
-    branches = pm.ref[:branch]
-
-    pm.var[:w_to] = @variable(pm.model, 
-        [i in keys(pm.ref[:branch])], basename="w_to",
-        lowerbound = 0,
-        upperbound = buses[branches[i]["t_bus"]]["vmax"]^2,
-        start = getstart(pm.ref[:bus], i, "w_to_start", 1.001)
-    )
-end
-
-
-""
-function variable_voltage_product(pm::GenericPowerModel; bounded = true)
-    if bounded
-        wr_min, wr_max, wi_min, wi_max = calc_voltage_product_bounds(pm.ref[:buspairs])
-
-        pm.var[:wr] = @variable(pm.model, 
-            [bp in keys(pm.ref[:buspairs])], basename="wr",
-            lowerbound = wr_min[bp],
-            upperbound = wr_max[bp],
-            start = getstart(pm.ref[:buspairs], bp, "wr_start", 1.0)
-        )
-        pm.var[:wi] = @variable(pm.model,
-            wi[bp in keys(pm.ref[:buspairs])], basename="wi",
-            lowerbound = wi_min[bp],
-            upperbound = wi_max[bp],
-            start = getstart(pm.ref[:buspairs], bp, "wi_start")
-        )
-    else
-        pm.var[:wr] = @variable(pm.model,
-            [bp in keys(pm.ref[:buspairs])], basename="wr",
-            start = getstart(pm.ref[:buspairs], bp, "wr_start", 1.0)
-        )
-        pm.var[:wi] = @variable(pm.model, 
-            [bp in keys(pm.ref[:buspairs])], basename="wi",
-            start = getstart(pm.ref[:buspairs], bp, "wi_start")
-        )
-    end
-end
-
-""
-function variable_voltage_product_on_off(pm::GenericPowerModel)
-    wr_min, wr_max, wi_min, wi_max = calc_voltage_product_bounds(pm.ref[:buspairs])
-    bi_bp = Dict([(i, (b["f_bus"], b["t_bus"])) for (i,b) in pm.ref[:branch]])
-
-    pm.var[:wr] = @variable(pm.model,
-        wr[b in keys(pm.ref[:branch])], basename="wr",
-        lowerbound = min(0, wr_min[bi_bp[b]]),
-        upperbound = max(0, wr_max[bi_bp[b]]),
-        start = getstart(pm.ref[:buspairs], bi_bp[b], "wr_start", 1.0)
-    )
-    pm.var[:wi] = @variable(pm.model,
-        wi[b in keys(pm.ref[:branch])], basename="wi",
-        lowerbound = min(0, wi_min[bi_bp[b]]),
-        upperbound = max(0, wi_max[bi_bp[b]]),
-        start = getstart(pm.ref[:buspairs], bi_bp[b], "wi_start")
-    )
-end
-
-
-"generates variables for both `active` and `reactive` generation"
-function variable_generation(pm::GenericPowerModel; kwargs...)
-    variable_active_generation(pm; kwargs...)
-    variable_reactive_generation(pm; kwargs...)
-end
-
-
-"variable: `pg[j]` for `j` in `gen`"
-function variable_active_generation(pm::GenericPowerModel; bounded = true)
-    if bounded
-        pm.var[:pg] = @variable(pm.model,
-            [i in keys(pm.ref[:gen])], basename="pg",
-            lowerbound = pm.ref[:gen][i]["pmin"],
-            upperbound = pm.ref[:gen][i]["pmax"],
-            start = getstart(pm.ref[:gen], i, "pg_start")
-        )
-    else
-        pm.var[:pg] = @variable(pm.model,
-            [i in keys(pm.ref[:gen])], basename="pg",
-            start = getstart(pm.ref[:gen], i, "pg_start")
-        )
-    end
-end
-
-"variable: `qq[j]` for `j` in `gen`"
-function variable_reactive_generation(pm::GenericPowerModel; bounded = true)
-    if bounded
-        pm.var[:qg] = @variable(pm.model,
-            [i in keys(pm.ref[:gen])], basename="qg",
-            lowerbound = pm.ref[:gen][i]["qmin"],
-            upperbound = pm.ref[:gen][i]["qmax"],
-            start = getstart(pm.ref[:gen], i, "qg_start")
-        )
-    else
-        pm.var[:qg] = @variable(pm.model,
-            [i in keys(pm.ref[:gen])], basename="qg",
-            start = getstart(pm.ref[:gen], i, "qg_start")
-        )
-    end
-end
-
-""
-function variable_line_flow(pm::GenericPowerModel; kwargs...)
-    variable_active_line_flow(pm; kwargs...)
-    variable_reactive_line_flow(pm; kwargs...)
-end
-
-
-"variable: `p[l,i,j]` for `(l,i,j)` in `arcs`"
-function variable_active_line_flow(pm::GenericPowerModel; bounded = true)
-    if bounded
-        pm.var[:p] = @variable(pm.model,
-            [(l,i,j) in pm.ref[:arcs]], basename="p",
-            lowerbound = -pm.ref[:branch][l]["rate_a"],
-            upperbound =  pm.ref[:branch][l]["rate_a"],
-            start = getstart(pm.ref[:branch], l, "p_start")
-        )
-    else
-        pm.var[:p] = @variable(pm.model,
-            [(l,i,j) in pm.ref[:arcs]], basename="p",
-            start = getstart(pm.ref[:branch], l, "p_start")
-        )
-    end
-end
-
-"variable: `q[l,i,j]` for `(l,i,j)` in `arcs`"
-function variable_reactive_line_flow(pm::GenericPowerModel; bounded = true)
-    if bounded
-        pm.var[:q] = @variable(pm.model,
-            [(l,i,j) in pm.ref[:arcs]], basename="q",
-            lowerbound = -pm.ref[:branch][l]["rate_a"],
-            upperbound =  pm.ref[:branch][l]["rate_a"],
-            start = getstart(pm.ref[:branch], l, "q_start")
-        )
-    else
-        pm.var[:q] = @variable(pm.model, 
-            [(l,i,j) in pm.ref[:arcs]], basename="q",
-            start = getstart(pm.ref[:branch], l, "q_start")
-        )
-    end
-end
-
-function variable_dcline_flow(pm::GenericPowerModel; kwargs...)
-    variable_active_dcline_flow(pm; kwargs...)
-    variable_reactive_dcline_flow(pm; kwargs...)
-end
-
-"variable: `p_dc[l,i,j]` for `(l,i,j)` in `arcs_dc`"
-function variable_active_dcline_flow(pm::GenericPowerModel; bounded = true)
-    if bounded
-        pm.var[:p_dc] = @variable(pm.model,
-            [a in pm.ref[:arcs_dc]], basename="p_dc",
-            lowerbound = pm.ref[:arcs_dc_param][a]["pmin"],
-            upperbound = pm.ref[:arcs_dc_param][a]["pmax"], 
-            start = pm.ref[:arcs_dc_param][a]["pref"]
-        )
-    else
-        pm.var[:p_dc] = @variable(pm.model,
-            [a in pm.ref[:arcs_dc]], basename="p_dc",
-            start = pm.ref[:arcs_dc_param][a]["pref"]
-        )
-    end
-end
-
-"variable: `q_dc[l,i,j]` for `(l,i,j)` in `arcs_dc`"
-function variable_reactive_dcline_flow(pm::GenericPowerModel; bounded = true)
-    if bounded
-        pm.var[:q_dc] = @variable(pm.model, 
-            q_dc[a in pm.ref[:arcs_dc]], basename="q_dc",
-            lowerbound = pm.ref[:arcs_dc_param][a]["qmin"],
-            upperbound = pm.ref[:arcs_dc_param][a]["qmax"],
-            start = pm.ref[:arcs_dc_param][a]["qref"]
-        )
-    else
-        pm.var[:q_dc] = @variable(pm.model,
-            [a in pm.ref[:arcs_dc]], basename="q_dc",
-            start = pm.ref[:arcs_dc_param][a]["qref"]
-        )
-    end
-end
-
-##################################################################
-
-"generates variables for both `active` and `reactive` `line_flow_ne`"
-function variable_line_flow_ne(pm::GenericPowerModel; kwargs...)
-    variable_active_line_flow_ne(pm; kwargs...)
-    variable_reactive_line_flow_ne(pm; kwargs...)
-end
-
-"variable: `-ne_branch[l][\"rate_a\"] <= p_ne[l,i,j] <= ne_branch[l][\"rate_a\"]` for `(l,i,j)` in `ne_arcs`"
-function variable_active_line_flow_ne(pm::GenericPowerModel)
-    pm.var[:p_ne] = @variable(pm.model,
-        [(l,i,j) in pm.ref[:ne_arcs]], basename="p_ne",
-        lowerbound = -pm.ref[:ne_branch][l]["rate_a"],
-        upperbound =  pm.ref[:ne_branch][l]["rate_a"], 
-        start = getstart(pm.ref[:ne_branch], l, "p_start")
-    )
-end
-
-"variable: `-ne_branch[l][\"rate_a\"] <= q_ne[l,i,j] <= ne_branch[l][\"rate_a\"]` for `(l,i,j)` in `ne_arcs`"
-function variable_reactive_line_flow_ne(pm::GenericPowerModel)
-    pm.var[:q_ne] = @variable(pm.model,
-        q_ne[(l,i,j) in pm.ref[:ne_arcs]], basename="q_ne",
-        lowerbound = -pm.ref[:ne_branch][l]["rate_a"],
-        upperbound =  pm.ref[:ne_branch][l]["rate_a"],
-        start = getstart(pm.ref[:ne_branch], l, "q_start")
-    )
-end
-
-"variable: `0 <= line_z[l] <= 1` for `l` in `branch`es"
-function variable_line_indicator(pm::GenericPowerModel)
-    pm.var[:line_z] = @variable(pm.model, 
-        [l in keys(pm.ref[:branch])], basename="line_z",
-        lowerbound = 0,
-        upperbound = 1,
-        category = :Int,
-        start = getstart(pm.ref[:branch], l, "line_z_start", 1.0)
-    )
-end
-
-"variable: `0 <= line_ne[l] <= 1` for `l` in `branch`es"
-function variable_line_ne(pm::GenericPowerModel)
-    branches = pm.ref[:ne_branch]
-    pm.var[:line_ne] = @variable(pm.model, 
-        [l in keys(branches)], basename="line_ne",
-        lowerbound = 0, 
-        upperbound = 1,
-        category = :Int,
-        start = getstart(branches, l, "line_tnep_start", 1.0)
-    )
-end
+################################################################################
+# This file defines common variables used in power flow models
+# This will hopefully make everything more compositional
+################################################################################
+
+"extracts the start value"
+function getstart(set, item_key, value_key, default = 0.0)
+    return get(get(set, item_key, Dict()), value_key, default)
+end
+
+
+"variable: `t[i]` for `i` in `bus`es"
+function variable_voltage_angle(pm::GenericPowerModel; bounded::Bool = true)
+    pm.var[:va] = @variable(pm.model,
+        [i in keys(pm.ref[:bus])], basename="va",
+        start = getstart(pm.ref[:bus], i, "t_start")
+    )
+end
+
+"variable: `v[i]` for `i` in `bus`es"
+function variable_voltage_magnitude(pm::GenericPowerModel; bounded = true)
+    if bounded
+        pm.var[:vm] = @variable(pm.model,
+            [i in keys(pm.ref[:bus])], basename="vm",
+            lowerbound = pm.ref[:bus][i]["vmin"],
+            upperbound = pm.ref[:bus][i]["vmax"],
+            start = getstart(pm.ref[:bus], i, "v_start", 1.0)
+        )
+    else
+        pm.var[:vm] = @variable(pm.model,
+            [i in keys(pm.ref[:bus])], basename="vm",
+            lowerbound = 0,
+            start = getstart(pm.ref[:bus], i, "v_start", 1.0))
+    end
+end
+
+
+"real part of the voltage variable `i` in `bus`es"
+function variable_voltage_real(pm::GenericPowerModel; bounded::Bool = true)
+    pm.var[:vr] = @variable(pm.model, 
+        [i in keys(pm.ref[:bus])], basename="vr",
+        lowerbound = -pm.ref[:bus][i]["vmax"],
+        upperbound =  pm.ref[:bus][i]["vmax"], 
+        start = getstart(pm.ref[:bus], i, "vr_start", 1.0)
+    )
+end
+
+"real part of the voltage variable `i` in `bus`es"
+function variable_voltage_imaginary(pm::GenericPowerModel; bounded::Bool = true)
+    pm.var[:vi] = @variable(pm.model, 
+        [i in keys(pm.ref[:bus])], basename="vi",
+        lowerbound = -pm.ref[:bus][i]["vmax"],
+        upperbound =  pm.ref[:bus][i]["vmax"],
+        start = getstart(pm.ref[:bus], i, "vi_start")
+    )
+end
+
+
+
+"variable: `0 <= vm_fr[l] <= buses[branches[l][\"f_bus\"]][\"vmax\"]` for `l` in `branch`es"
+function variable_voltage_magnitude_from_on_off(pm::GenericPowerModel)
+    buses = pm.ref[:bus]
+    branches = pm.ref[:branch]
+
+    pm.var[:vm_fr] = @variable(pm.model,
+        [i in keys(pm.ref[:branch])], basename="vm_fr",
+        lowerbound = 0,
+        upperbound = buses[branches[i]["f_bus"]]["vmax"],
+        start = getstart(pm.ref[:bus], i, "vm_fr_start", 1.0)
+    )
+end
+
+"variable: `0 <= vm_to[l] <= buses[branches[l][\"t_bus\"]][\"vmax\"]` for `l` in `branch`es"
+function variable_voltage_magnitude_to_on_off(pm::GenericPowerModel)
+    buses = pm.ref[:bus]
+    branches = pm.ref[:branch]
+
+    pm.var[:vm_to] = @variable(pm.model,
+        [i in keys(pm.ref[:branch])], basename="vm_to",
+        lowerbound = 0,
+        upperbound = buses[branches[i]["t_bus"]]["vmax"],
+        start = getstart(pm.ref[:bus], i, "vm_to_start", 1.0)
+    )
+end
+
+
+"variable: `w[i] >= 0` for `i` in `bus`es"
+function variable_voltage_magnitude_sqr(pm::GenericPowerModel; bounded = true)
+    if bounded
+        pm.var[:w] = @variable(pm.model, 
+            [i in keys(pm.ref[:bus])], basename="w",
+            lowerbound = pm.ref[:bus][i]["vmin"]^2,
+            upperbound = pm.ref[:bus][i]["vmax"]^2,
+            start = getstart(pm.ref[:bus], i, "w_start", 1.001)
+        )
+    else
+        pm.var[:w] = @variable(pm.model, 
+            [i in keys(pm.ref[:bus])], basename="w",
+            lowerbound = 0,
+            start = getstart(pm.ref[:bus], i, "w_start", 1.001)
+        )
+    end
+end
+
+"variable: `0 <= w_fr[l] <= buses[branches[l][\"f_bus\"]][\"vmax\"]^2` for `l` in `branch`es"
+function variable_voltage_magnitude_sqr_from_on_off(pm::GenericPowerModel)
+    buses = pm.ref[:bus]
+    branches = pm.ref[:branch]
+
+    pm.var[:w_fr] = @variable(pm.model,
+        [i in keys(pm.ref[:branch])], basename="w_fr",
+        lowerbound = 0,
+        upperbound = buses[branches[i]["f_bus"]]["vmax"]^2,
+        start = getstart(pm.ref[:bus], i, "w_fr_start", 1.001)
+    )
+end
+
+"variable: `0 <= w_to[l] <= buses[branches[l][\"t_bus\"]][\"vmax\"]^2` for `l` in `branch`es"
+function variable_voltage_magnitude_sqr_to_on_off(pm::GenericPowerModel)
+    buses = pm.ref[:bus]
+    branches = pm.ref[:branch]
+
+    pm.var[:w_to] = @variable(pm.model, 
+        [i in keys(pm.ref[:branch])], basename="w_to",
+        lowerbound = 0,
+        upperbound = buses[branches[i]["t_bus"]]["vmax"]^2,
+        start = getstart(pm.ref[:bus], i, "w_to_start", 1.001)
+    )
+end
+
+
+""
+function variable_voltage_product(pm::GenericPowerModel; bounded = true)
+    if bounded
+        wr_min, wr_max, wi_min, wi_max = calc_voltage_product_bounds(pm.ref[:buspairs])
+
+        pm.var[:wr] = @variable(pm.model, 
+            [bp in keys(pm.ref[:buspairs])], basename="wr",
+            lowerbound = wr_min[bp],
+            upperbound = wr_max[bp],
+            start = getstart(pm.ref[:buspairs], bp, "wr_start", 1.0)
+        )
+        pm.var[:wi] = @variable(pm.model,
+            wi[bp in keys(pm.ref[:buspairs])], basename="wi",
+            lowerbound = wi_min[bp],
+            upperbound = wi_max[bp],
+            start = getstart(pm.ref[:buspairs], bp, "wi_start")
+        )
+    else
+        pm.var[:wr] = @variable(pm.model,
+            [bp in keys(pm.ref[:buspairs])], basename="wr",
+            start = getstart(pm.ref[:buspairs], bp, "wr_start", 1.0)
+        )
+        pm.var[:wi] = @variable(pm.model, 
+            [bp in keys(pm.ref[:buspairs])], basename="wi",
+            start = getstart(pm.ref[:buspairs], bp, "wi_start")
+        )
+    end
+end
+
+""
+function variable_voltage_product_on_off(pm::GenericPowerModel)
+    wr_min, wr_max, wi_min, wi_max = calc_voltage_product_bounds(pm.ref[:buspairs])
+    bi_bp = Dict([(i, (b["f_bus"], b["t_bus"])) for (i,b) in pm.ref[:branch]])
+
+    pm.var[:wr] = @variable(pm.model,
+        wr[b in keys(pm.ref[:branch])], basename="wr",
+        lowerbound = min(0, wr_min[bi_bp[b]]),
+        upperbound = max(0, wr_max[bi_bp[b]]),
+        start = getstart(pm.ref[:buspairs], bi_bp[b], "wr_start", 1.0)
+    )
+    pm.var[:wi] = @variable(pm.model,
+        wi[b in keys(pm.ref[:branch])], basename="wi",
+        lowerbound = min(0, wi_min[bi_bp[b]]),
+        upperbound = max(0, wi_max[bi_bp[b]]),
+        start = getstart(pm.ref[:buspairs], bi_bp[b], "wi_start")
+    )
+end
+
+
+"generates variables for both `active` and `reactive` generation"
+function variable_generation(pm::GenericPowerModel; kwargs...)
+    variable_active_generation(pm; kwargs...)
+    variable_reactive_generation(pm; kwargs...)
+end
+
+
+"variable: `pg[j]` for `j` in `gen`"
+function variable_active_generation(pm::GenericPowerModel; bounded = true)
+    if bounded
+        pm.var[:pg] = @variable(pm.model,
+            [i in keys(pm.ref[:gen])], basename="pg",
+            lowerbound = pm.ref[:gen][i]["pmin"],
+            upperbound = pm.ref[:gen][i]["pmax"],
+            start = getstart(pm.ref[:gen], i, "pg_start")
+        )
+    else
+        pm.var[:pg] = @variable(pm.model,
+            [i in keys(pm.ref[:gen])], basename="pg",
+            start = getstart(pm.ref[:gen], i, "pg_start")
+        )
+    end
+end
+
+"variable: `qq[j]` for `j` in `gen`"
+function variable_reactive_generation(pm::GenericPowerModel; bounded = true)
+    if bounded
+        pm.var[:qg] = @variable(pm.model,
+            [i in keys(pm.ref[:gen])], basename="qg",
+            lowerbound = pm.ref[:gen][i]["qmin"],
+            upperbound = pm.ref[:gen][i]["qmax"],
+            start = getstart(pm.ref[:gen], i, "qg_start")
+        )
+    else
+        pm.var[:qg] = @variable(pm.model,
+            [i in keys(pm.ref[:gen])], basename="qg",
+            start = getstart(pm.ref[:gen], i, "qg_start")
+        )
+    end
+end
+
+""
+function variable_line_flow(pm::GenericPowerModel; kwargs...)
+    variable_active_line_flow(pm; kwargs...)
+    variable_reactive_line_flow(pm; kwargs...)
+end
+
+
+"variable: `p[l,i,j]` for `(l,i,j)` in `arcs`"
+function variable_active_line_flow(pm::GenericPowerModel; bounded = true)
+    if bounded
+        pm.var[:p] = @variable(pm.model,
+            [(l,i,j) in pm.ref[:arcs]], basename="p",
+            lowerbound = -pm.ref[:branch][l]["rate_a"],
+            upperbound =  pm.ref[:branch][l]["rate_a"],
+            start = getstart(pm.ref[:branch], l, "p_start")
+        )
+    else
+        pm.var[:p] = @variable(pm.model,
+            [(l,i,j) in pm.ref[:arcs]], basename="p",
+            start = getstart(pm.ref[:branch], l, "p_start")
+        )
+    end
+end
+
+"variable: `q[l,i,j]` for `(l,i,j)` in `arcs`"
+function variable_reactive_line_flow(pm::GenericPowerModel; bounded = true)
+    if bounded
+        pm.var[:q] = @variable(pm.model,
+            [(l,i,j) in pm.ref[:arcs]], basename="q",
+            lowerbound = -pm.ref[:branch][l]["rate_a"],
+            upperbound =  pm.ref[:branch][l]["rate_a"],
+            start = getstart(pm.ref[:branch], l, "q_start")
+        )
+    else
+        pm.var[:q] = @variable(pm.model, 
+            [(l,i,j) in pm.ref[:arcs]], basename="q",
+            start = getstart(pm.ref[:branch], l, "q_start")
+        )
+    end
+end
+
+function variable_dcline_flow(pm::GenericPowerModel; kwargs...)
+    variable_active_dcline_flow(pm; kwargs...)
+    variable_reactive_dcline_flow(pm; kwargs...)
+end
+
+"variable: `p_dc[l,i,j]` for `(l,i,j)` in `arcs_dc`"
+function variable_active_dcline_flow(pm::GenericPowerModel; bounded = true)
+    if bounded
+        pm.var[:p_dc] = @variable(pm.model,
+            [a in pm.ref[:arcs_dc]], basename="p_dc",
+            lowerbound = pm.ref[:arcs_dc_param][a]["pmin"],
+            upperbound = pm.ref[:arcs_dc_param][a]["pmax"], 
+            start = pm.ref[:arcs_dc_param][a]["pref"]
+        )
+    else
+        pm.var[:p_dc] = @variable(pm.model,
+            [a in pm.ref[:arcs_dc]], basename="p_dc",
+            start = pm.ref[:arcs_dc_param][a]["pref"]
+        )
+    end
+end
+
+"variable: `q_dc[l,i,j]` for `(l,i,j)` in `arcs_dc`"
+function variable_reactive_dcline_flow(pm::GenericPowerModel; bounded = true)
+    if bounded
+        pm.var[:q_dc] = @variable(pm.model, 
+            q_dc[a in pm.ref[:arcs_dc]], basename="q_dc",
+            lowerbound = pm.ref[:arcs_dc_param][a]["qmin"],
+            upperbound = pm.ref[:arcs_dc_param][a]["qmax"],
+            start = pm.ref[:arcs_dc_param][a]["qref"]
+        )
+    else
+        pm.var[:q_dc] = @variable(pm.model,
+            [a in pm.ref[:arcs_dc]], basename="q_dc",
+            start = pm.ref[:arcs_dc_param][a]["qref"]
+        )
+    end
+end
+
+##################################################################
+
+"generates variables for both `active` and `reactive` `line_flow_ne`"
+function variable_line_flow_ne(pm::GenericPowerModel; kwargs...)
+    variable_active_line_flow_ne(pm; kwargs...)
+    variable_reactive_line_flow_ne(pm; kwargs...)
+end
+
+"variable: `-ne_branch[l][\"rate_a\"] <= p_ne[l,i,j] <= ne_branch[l][\"rate_a\"]` for `(l,i,j)` in `ne_arcs`"
+function variable_active_line_flow_ne(pm::GenericPowerModel)
+    pm.var[:p_ne] = @variable(pm.model,
+        [(l,i,j) in pm.ref[:ne_arcs]], basename="p_ne",
+        lowerbound = -pm.ref[:ne_branch][l]["rate_a"],
+        upperbound =  pm.ref[:ne_branch][l]["rate_a"], 
+        start = getstart(pm.ref[:ne_branch], l, "p_start")
+    )
+end
+
+"variable: `-ne_branch[l][\"rate_a\"] <= q_ne[l,i,j] <= ne_branch[l][\"rate_a\"]` for `(l,i,j)` in `ne_arcs`"
+function variable_reactive_line_flow_ne(pm::GenericPowerModel)
+    pm.var[:q_ne] = @variable(pm.model,
+        q_ne[(l,i,j) in pm.ref[:ne_arcs]], basename="q_ne",
+        lowerbound = -pm.ref[:ne_branch][l]["rate_a"],
+        upperbound =  pm.ref[:ne_branch][l]["rate_a"],
+        start = getstart(pm.ref[:ne_branch], l, "q_start")
+    )
+end
+
+"variable: `0 <= line_z[l] <= 1` for `l` in `branch`es"
+function variable_line_indicator(pm::GenericPowerModel)
+    pm.var[:line_z] = @variable(pm.model, 
+        [l in keys(pm.ref[:branch])], basename="line_z",
+        lowerbound = 0,
+        upperbound = 1,
+        category = :Int,
+        start = getstart(pm.ref[:branch], l, "line_z_start", 1.0)
+    )
+end
+
+"variable: `0 <= line_ne[l] <= 1` for `l` in `branch`es"
+function variable_line_ne(pm::GenericPowerModel)
+    branches = pm.ref[:ne_branch]
+    pm.var[:line_ne] = @variable(pm.model, 
+        [l in keys(branches)], basename="line_ne",
+        lowerbound = 0, 
+        upperbound = 1,
+        category = :Int,
+        start = getstart(branches, l, "line_tnep_start", 1.0)
+    )
+end