--- conflicted
+++ resolved
@@ -1,242 +1,232 @@
-###############################################################################
-# This file defines commonly used constraints for power flow models
-# These constraints generally assume that the model contains p and q values
-# for branches flows and bus flow conservation
-###############################################################################
-
-# Generic thermal limit constraint
-"`p[f_idx]^2 + q[f_idx]^2 <= rate_a^2`"
-function constraint_thermal_limit_from(pm::AbstractPowerModel, n::Int, c::Int, f_idx, rate_a)
-    p_fr = var(pm, n, c, :p, f_idx)
-    q_fr = var(pm, n, c, :q, f_idx)
-
-    JuMP.@constraint(pm.model, p_fr^2 + q_fr^2 <= rate_a^2)
-end
-
-"`p[t_idx]^2 + q[t_idx]^2 <= rate_a^2`"
-function constraint_thermal_limit_to(pm::AbstractPowerModel, n::Int, c::Int, t_idx, rate_a)
-    p_to = var(pm, n, c, :p, t_idx)
-    q_to = var(pm, n, c, :q, t_idx)
-
-    JuMP.@constraint(pm.model, p_to^2 + q_to^2 <= rate_a^2)
-end
-
-"`[rate_a, p[f_idx], q[f_idx]] in SecondOrderCone`"
-function constraint_thermal_limit_from(pm::AbstractConicModels, n::Int, c::Int, f_idx, rate_a)
-    p_fr = var(pm, n, c, :p, f_idx)
-    q_fr = var(pm, n, c, :q, f_idx)
-
-    JuMP.@constraint(pm.model, [rate_a, p_fr, q_fr] in JuMP.SecondOrderCone())
-end
-
-"`[rate_a, p[t_idx], q[t_idx]] in SecondOrderCone`"
-function constraint_thermal_limit_to(pm::AbstractConicModels, n::Int, c::Int, t_idx, rate_a)
-    p_to = var(pm, n, c, :p, t_idx)
-    q_to = var(pm, n, c, :q, t_idx)
-
-    JuMP.@constraint(pm.model, [rate_a, p_to, q_to] in JuMP.SecondOrderCone())
-end
-
-# Generic on/off thermal limit constraint
-
-<<<<<<< HEAD
-"`p[f_idx]^2 + q[f_idx]^2 <= (rate_a * branch_z[i])^2`"
-function constraint_thermal_limit_from_on_off(pm::AbstractPowerModel, n::Int, c::Int, i, f_idx, rate_a)
-=======
-"`p[f_idx]^2 + q[f_idx]^2 <= (rate_a * z_branch[i])^2`"
-function constraint_thermal_limit_from_on_off(pm::GenericPowerModel, n::Int, c::Int, i, f_idx, rate_a)
->>>>>>> 502f21d7
-    p_fr = var(pm, n, c, :p, f_idx)
-    q_fr = var(pm, n, c, :q, f_idx)
-    z = var(pm, n, :z_branch, i)
-
-    JuMP.@constraint(pm.model, p_fr^2 + q_fr^2 <= rate_a^2*z^2)
-end
-
-<<<<<<< HEAD
-"`p[t_idx]^2 + q[t_idx]^2 <= (rate_a * branch_z[i])^2`"
-function constraint_thermal_limit_to_on_off(pm::AbstractPowerModel, n::Int, c::Int, i, t_idx, rate_a)
-=======
-"`p[t_idx]^2 + q[t_idx]^2 <= (rate_a * z_branch[i])^2`"
-function constraint_thermal_limit_to_on_off(pm::GenericPowerModel, n::Int, c::Int, i, t_idx, rate_a)
->>>>>>> 502f21d7
-    p_to = var(pm, n, c, :p, t_idx)
-    q_to = var(pm, n, c, :q, t_idx)
-    z = var(pm, n, :z_branch, i)
-
-    JuMP.@constraint(pm.model, p_to^2 + q_to^2 <= rate_a^2*z^2)
-end
-
-"`p_ne[f_idx]^2 + q_ne[f_idx]^2 <= (rate_a * branch_ne[i])^2`"
-function constraint_thermal_limit_from_ne(pm::AbstractPowerModel, n::Int, c::Int, i, f_idx, rate_a)
-    p_fr = var(pm, n, c, :p_ne, f_idx)
-    q_fr = var(pm, n, c, :q_ne, f_idx)
-    z = var(pm, n, c, :branch_ne, i)
-
-    JuMP.@constraint(pm.model, p_fr^2 + q_fr^2 <= rate_a^2*z^2)
-end
-
-"`p_ne[t_idx]^2 + q_ne[t_idx]^2 <= (rate_a * branch_ne[i])^2`"
-function constraint_thermal_limit_to_ne(pm::AbstractPowerModel, n::Int, c::Int, i, t_idx, rate_a)
-    p_to = var(pm, n, c, :p_ne, t_idx)
-    q_to = var(pm, n, c, :q_ne, t_idx)
-    z = var(pm, n, c, :branch_ne, i)
-
-    JuMP.@constraint(pm.model, p_to^2 + q_to^2 <= rate_a^2*z^2)
-end
-
-"`pg[i] == pg`"
-function constraint_active_gen_setpoint(pm::AbstractPowerModel, n::Int, c::Int, i, pg)
-    pg_var = var(pm, n, c, :pg, i)
-
-    JuMP.@constraint(pm.model, pg_var == pg)
-end
-
-"`qq[i] == qq`"
-function constraint_reactive_gen_setpoint(pm::AbstractPowerModel, n::Int, c::Int, i, qg)
-    qg_var = var(pm, n, c, :qg, i)
-
-    JuMP.@constraint(pm.model, qg_var == qg)
-end
-
-"on/off constraint for generators"
-function constraint_generation_on_off(pm::AbstractPowerModel, n::Int, c::Int, i::Int, pmin, pmax, qmin, qmax)
-    pg = var(pm, n, c, :pg, i)
-    qg = var(pm, n, c, :qg, i)
-    z = var(pm, n, :z_gen, i)
-
-    JuMP.@constraint(pm.model, pg <= pmax*z)
-    JuMP.@constraint(pm.model, pg >= pmin*z)
-    JuMP.@constraint(pm.model, qg <= qmax*z)
-    JuMP.@constraint(pm.model, qg >= qmin*z)
-end
-
-
-"""
-Creates Line Flow constraint for DC Lines (Matpower Formulation)
-
-```
-p_fr + p_to == loss0 + p_fr * loss1
-```
-"""
-function constraint_dcline(pm::AbstractPowerModel, n::Int, c::Int, f_bus, t_bus, f_idx, t_idx, loss0, loss1)
-    p_fr = var(pm, n, c, :p_dc, f_idx)
-    p_to = var(pm, n, c, :p_dc, t_idx)
-
-    JuMP.@constraint(pm.model, (1-loss1) * p_fr + (p_to - loss0) == 0)
-end
-
-"`pf[i] == pf, pt[i] == pt`"
-function constraint_active_dcline_setpoint(pm::AbstractPowerModel, n::Int, c::Int, f_idx, t_idx, pf, pt)
-    p_fr = var(pm, n, c, :p_dc, f_idx)
-    p_to = var(pm, n, c, :p_dc, t_idx)
-
-    JuMP.@constraint(pm.model, p_fr == pf)
-    JuMP.@constraint(pm.model, p_to == pt)
-end
-
-
-"""
-do nothing, most models to not require any model-specific voltage constraints
-"""
-function constraint_model_voltage(pm::AbstractPowerModel, n::Int, c::Int)
-end
-
-"""
-do nothing, most models to not require any model-specific on/off voltage constraints
-"""
-function constraint_model_voltage_on_off(pm::AbstractPowerModel, n::Int, c::Int)
-end
-
-"""
-do nothing, most models to not require any model-specific network expansion voltage constraints
-"""
-function constraint_model_voltage_ne(pm::AbstractPowerModel, n::Int, c::Int)
-end
-
-"""
-do nothing, most models to not require any model-specific current constraints
-"""
-function constraint_model_current(pm::AbstractPowerModel, n::Int, c::Int)
-end
-
-
-
-""
-function constraint_storage_thermal_limit(pm::AbstractPowerModel, n::Int, c::Int, i, rating)
-    ps = var(pm, n, c, :ps, i)
-    qs = var(pm, n, c, :qs, i)
-
-    JuMP.@constraint(pm.model, ps^2 + qs^2 <= rating^2)
-end
-
-""
-function constraint_storage_current_limit(pm::AbstractPowerModel, n::Int, c::Int, i, bus, rating)
-    vm = var(pm, n, pm.ccnd, :vm, bus)
-    ps = var(pm, n, c, :ps, i)
-    qs = var(pm, n, c, :qs, i)
-
-    JuMP.@constraint(pm.model, ps^2 + qs^2 <= rating^2*vm^2)
-end
-
-""
-function constraint_storage_state_initial(pm::AbstractPowerModel, n::Int, i::Int, energy, charge_eff, discharge_eff, time_elapsed)
-    sc = var(pm, n, :sc, i)
-    sd = var(pm, n, :sd, i)
-    se = var(pm, n, :se, i)
-
-    JuMP.@constraint(pm.model, se - energy == time_elapsed*(charge_eff*sc - sd/discharge_eff))
-end
-
-""
-function constraint_storage_state(pm::AbstractPowerModel, n_1::Int, n_2::Int, i::Int, charge_eff, discharge_eff, time_elapsed)
-    sc_2 = var(pm, n_2, :sc, i)
-    sd_2 = var(pm, n_2, :sd, i)
-    se_2 = var(pm, n_2, :se, i)
-    se_1 = var(pm, n_1, :se, i)
-
-    JuMP.@constraint(pm.model, se_2 - se_1 == time_elapsed*(charge_eff*sc_2 - sd_2/discharge_eff))
-end
-
-""
-function constraint_storage_complementarity_nl(pm::AbstractPowerModel, n::Int, i)
-    sc = var(pm, n, :sc, i)
-    sd = var(pm, n, :sd, i)
-
-    JuMP.@constraint(pm.model, sc*sd == 0.0)
-end
-
-""
-function constraint_storage_complementarity_mi(pm::AbstractPowerModel, n::Int, i, charge_ub, discharge_ub)
-    sc = var(pm, n, :sc, i)
-    sd = var(pm, n, :sd, i)
-    sc_on = var(pm, n, :sc_on, i)
-    sd_on = var(pm, n, :sd_on, i)
-
-    JuMP.@constraint(pm.model, sc_on + sd_on == 1)
-    JuMP.@constraint(pm.model, sc_on*charge_ub >= sc)
-    JuMP.@constraint(pm.model, sd_on*discharge_ub >= sd)
-end
-
-""
-function constraint_storage_loss(pm::AbstractPowerModel, n::Int, i, bus, r, x, standby_loss)
-    vm = var(pm, n, pm.ccnd, :vm, bus)
-    ps = var(pm, n, pm.ccnd, :ps, i)
-    qs = var(pm, n, pm.ccnd, :qs, i)
-    sc = var(pm, n, :sc, i)
-    sd = var(pm, n, :sd, i)
-
-    JuMP.@NLconstraint(pm.model, ps + (sd - sc) == standby_loss + r*(ps^2 + qs^2)/vm^2)
-end
-
-""
-function constraint_storage_on_off(pm::AbstractPowerModel, n::Int, i, pmin, pmax, qmin, qmax, charge_ub, discharge_ub)
-    z_storage = var(pm, n, :z_storage, i)
-    ps = var(pm, n, pm.ccnd, :ps, i)
-    qs = var(pm, n, pm.ccnd, :qs, i)
-
-    JuMP.@constraint(pm.model, ps <= z_storage*pmax)
-    JuMP.@constraint(pm.model, ps >= z_storage*pmin)
-    JuMP.@constraint(pm.model, qs <= z_storage*qmax)
-    JuMP.@constraint(pm.model, qs >= z_storage*qmin)
-end
+###############################################################################
+# This file defines commonly used constraints for power flow models
+# These constraints generally assume that the model contains p and q values
+# for branches flows and bus flow conservation
+###############################################################################
+
+# Generic thermal limit constraint
+"`p[f_idx]^2 + q[f_idx]^2 <= rate_a^2`"
+function constraint_thermal_limit_from(pm::AbstractPowerModel, n::Int, c::Int, f_idx, rate_a)
+    p_fr = var(pm, n, c, :p, f_idx)
+    q_fr = var(pm, n, c, :q, f_idx)
+
+    JuMP.@constraint(pm.model, p_fr^2 + q_fr^2 <= rate_a^2)
+end
+
+"`p[t_idx]^2 + q[t_idx]^2 <= rate_a^2`"
+function constraint_thermal_limit_to(pm::AbstractPowerModel, n::Int, c::Int, t_idx, rate_a)
+    p_to = var(pm, n, c, :p, t_idx)
+    q_to = var(pm, n, c, :q, t_idx)
+
+    JuMP.@constraint(pm.model, p_to^2 + q_to^2 <= rate_a^2)
+end
+
+"`[rate_a, p[f_idx], q[f_idx]] in SecondOrderCone`"
+function constraint_thermal_limit_from(pm::AbstractConicModels, n::Int, c::Int, f_idx, rate_a)
+    p_fr = var(pm, n, c, :p, f_idx)
+    q_fr = var(pm, n, c, :q, f_idx)
+
+    JuMP.@constraint(pm.model, [rate_a, p_fr, q_fr] in JuMP.SecondOrderCone())
+end
+
+"`[rate_a, p[t_idx], q[t_idx]] in SecondOrderCone`"
+function constraint_thermal_limit_to(pm::AbstractConicModels, n::Int, c::Int, t_idx, rate_a)
+    p_to = var(pm, n, c, :p, t_idx)
+    q_to = var(pm, n, c, :q, t_idx)
+
+    JuMP.@constraint(pm.model, [rate_a, p_to, q_to] in JuMP.SecondOrderCone())
+end
+
+# Generic on/off thermal limit constraint
+
+"`p[f_idx]^2 + q[f_idx]^2 <= (rate_a * z_branch[i])^2`"
+function constraint_thermal_limit_from_on_off(pm::AbstractPowerModel, n::Int, c::Int, i, f_idx, rate_a)
+    p_fr = var(pm, n, c, :p, f_idx)
+    q_fr = var(pm, n, c, :q, f_idx)
+    z = var(pm, n, :z_branch, i)
+
+    JuMP.@constraint(pm.model, p_fr^2 + q_fr^2 <= rate_a^2*z^2)
+end
+
+"`p[t_idx]^2 + q[t_idx]^2 <= (rate_a * z_branch[i])^2`"
+function constraint_thermal_limit_to_on_off(pm::AbstractPowerModel, n::Int, c::Int, i, t_idx, rate_a)
+    p_to = var(pm, n, c, :p, t_idx)
+    q_to = var(pm, n, c, :q, t_idx)
+    z = var(pm, n, :z_branch, i)
+
+    JuMP.@constraint(pm.model, p_to^2 + q_to^2 <= rate_a^2*z^2)
+end
+
+"`p_ne[f_idx]^2 + q_ne[f_idx]^2 <= (rate_a * branch_ne[i])^2`"
+function constraint_thermal_limit_from_ne(pm::AbstractPowerModel, n::Int, c::Int, i, f_idx, rate_a)
+    p_fr = var(pm, n, c, :p_ne, f_idx)
+    q_fr = var(pm, n, c, :q_ne, f_idx)
+    z = var(pm, n, c, :branch_ne, i)
+
+    JuMP.@constraint(pm.model, p_fr^2 + q_fr^2 <= rate_a^2*z^2)
+end
+
+"`p_ne[t_idx]^2 + q_ne[t_idx]^2 <= (rate_a * branch_ne[i])^2`"
+function constraint_thermal_limit_to_ne(pm::AbstractPowerModel, n::Int, c::Int, i, t_idx, rate_a)
+    p_to = var(pm, n, c, :p_ne, t_idx)
+    q_to = var(pm, n, c, :q_ne, t_idx)
+    z = var(pm, n, c, :branch_ne, i)
+
+    JuMP.@constraint(pm.model, p_to^2 + q_to^2 <= rate_a^2*z^2)
+end
+
+"`pg[i] == pg`"
+function constraint_active_gen_setpoint(pm::AbstractPowerModel, n::Int, c::Int, i, pg)
+    pg_var = var(pm, n, c, :pg, i)
+
+    JuMP.@constraint(pm.model, pg_var == pg)
+end
+
+"`qq[i] == qq`"
+function constraint_reactive_gen_setpoint(pm::AbstractPowerModel, n::Int, c::Int, i, qg)
+    qg_var = var(pm, n, c, :qg, i)
+
+    JuMP.@constraint(pm.model, qg_var == qg)
+end
+
+"on/off constraint for generators"
+function constraint_generation_on_off(pm::AbstractPowerModel, n::Int, c::Int, i::Int, pmin, pmax, qmin, qmax)
+    pg = var(pm, n, c, :pg, i)
+    qg = var(pm, n, c, :qg, i)
+    z = var(pm, n, :z_gen, i)
+
+    JuMP.@constraint(pm.model, pg <= pmax*z)
+    JuMP.@constraint(pm.model, pg >= pmin*z)
+    JuMP.@constraint(pm.model, qg <= qmax*z)
+    JuMP.@constraint(pm.model, qg >= qmin*z)
+end
+
+
+"""
+Creates Line Flow constraint for DC Lines (Matpower Formulation)
+
+```
+p_fr + p_to == loss0 + p_fr * loss1
+```
+"""
+function constraint_dcline(pm::AbstractPowerModel, n::Int, c::Int, f_bus, t_bus, f_idx, t_idx, loss0, loss1)
+    p_fr = var(pm, n, c, :p_dc, f_idx)
+    p_to = var(pm, n, c, :p_dc, t_idx)
+
+    JuMP.@constraint(pm.model, (1-loss1) * p_fr + (p_to - loss0) == 0)
+end
+
+"`pf[i] == pf, pt[i] == pt`"
+function constraint_active_dcline_setpoint(pm::AbstractPowerModel, n::Int, c::Int, f_idx, t_idx, pf, pt)
+    p_fr = var(pm, n, c, :p_dc, f_idx)
+    p_to = var(pm, n, c, :p_dc, t_idx)
+
+    JuMP.@constraint(pm.model, p_fr == pf)
+    JuMP.@constraint(pm.model, p_to == pt)
+end
+
+
+"""
+do nothing, most models to not require any model-specific voltage constraints
+"""
+function constraint_model_voltage(pm::AbstractPowerModel, n::Int, c::Int)
+end
+
+"""
+do nothing, most models to not require any model-specific on/off voltage constraints
+"""
+function constraint_model_voltage_on_off(pm::AbstractPowerModel, n::Int, c::Int)
+end
+
+"""
+do nothing, most models to not require any model-specific network expansion voltage constraints
+"""
+function constraint_model_voltage_ne(pm::AbstractPowerModel, n::Int, c::Int)
+end
+
+"""
+do nothing, most models to not require any model-specific current constraints
+"""
+function constraint_model_current(pm::AbstractPowerModel, n::Int, c::Int)
+end
+
+
+
+""
+function constraint_storage_thermal_limit(pm::AbstractPowerModel, n::Int, c::Int, i, rating)
+    ps = var(pm, n, c, :ps, i)
+    qs = var(pm, n, c, :qs, i)
+
+    JuMP.@constraint(pm.model, ps^2 + qs^2 <= rating^2)
+end
+
+""
+function constraint_storage_current_limit(pm::AbstractPowerModel, n::Int, c::Int, i, bus, rating)
+    vm = var(pm, n, pm.ccnd, :vm, bus)
+    ps = var(pm, n, c, :ps, i)
+    qs = var(pm, n, c, :qs, i)
+
+    JuMP.@constraint(pm.model, ps^2 + qs^2 <= rating^2*vm^2)
+end
+
+""
+function constraint_storage_state_initial(pm::AbstractPowerModel, n::Int, i::Int, energy, charge_eff, discharge_eff, time_elapsed)
+    sc = var(pm, n, :sc, i)
+    sd = var(pm, n, :sd, i)
+    se = var(pm, n, :se, i)
+
+    JuMP.@constraint(pm.model, se - energy == time_elapsed*(charge_eff*sc - sd/discharge_eff))
+end
+
+""
+function constraint_storage_state(pm::AbstractPowerModel, n_1::Int, n_2::Int, i::Int, charge_eff, discharge_eff, time_elapsed)
+    sc_2 = var(pm, n_2, :sc, i)
+    sd_2 = var(pm, n_2, :sd, i)
+    se_2 = var(pm, n_2, :se, i)
+    se_1 = var(pm, n_1, :se, i)
+
+    JuMP.@constraint(pm.model, se_2 - se_1 == time_elapsed*(charge_eff*sc_2 - sd_2/discharge_eff))
+end
+
+""
+function constraint_storage_complementarity_nl(pm::AbstractPowerModel, n::Int, i)
+    sc = var(pm, n, :sc, i)
+    sd = var(pm, n, :sd, i)
+
+    JuMP.@constraint(pm.model, sc*sd == 0.0)
+end
+
+""
+function constraint_storage_complementarity_mi(pm::AbstractPowerModel, n::Int, i, charge_ub, discharge_ub)
+    sc = var(pm, n, :sc, i)
+    sd = var(pm, n, :sd, i)
+    sc_on = var(pm, n, :sc_on, i)
+    sd_on = var(pm, n, :sd_on, i)
+
+    JuMP.@constraint(pm.model, sc_on + sd_on == 1)
+    JuMP.@constraint(pm.model, sc_on*charge_ub >= sc)
+    JuMP.@constraint(pm.model, sd_on*discharge_ub >= sd)
+end
+
+""
+function constraint_storage_loss(pm::AbstractPowerModel, n::Int, i, bus, r, x, standby_loss)
+    vm = var(pm, n, pm.ccnd, :vm, bus)
+    ps = var(pm, n, pm.ccnd, :ps, i)
+    qs = var(pm, n, pm.ccnd, :qs, i)
+    sc = var(pm, n, :sc, i)
+    sd = var(pm, n, :sd, i)
+
+    JuMP.@NLconstraint(pm.model, ps + (sd - sc) == standby_loss + r*(ps^2 + qs^2)/vm^2)
+end
+
+""
+function constraint_storage_on_off(pm::AbstractPowerModel, n::Int, i, pmin, pmax, qmin, qmax, charge_ub, discharge_ub)
+    z_storage = var(pm, n, :z_storage, i)
+    ps = var(pm, n, pm.ccnd, :ps, i)
+    qs = var(pm, n, pm.ccnd, :qs, i)
+
+    JuMP.@constraint(pm.model, ps <= z_storage*pmax)
+    JuMP.@constraint(pm.model, ps >= z_storage*pmin)
+    JuMP.@constraint(pm.model, qs <= z_storage*qmax)
+    JuMP.@constraint(pm.model, qs >= z_storage*qmin)
+end