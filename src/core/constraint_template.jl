#
# Constraint Template Definitions
#
# Constraint templates help simplify data wrangling across multiple Power
# Flow formulations by providing an abstraction layer between the network data
# and network constraint definitions.  The constraint template's job is to
# extract the required parameters from a given network data structure and
# pass the data as named arguments to the Power Flow formulations.
#
# Constraint templates should always be defined over "AbstractPowerModel"
# and should never refer to model variables
#


### Voltage Constraints ###

"""
This constraint captures problem agnostic constraints that are used to link
the model's voltage variables together, in addition to the standard problem
formulation constraints.

Notable examples include the constraints linking the voltages in the
ACTPowerModel, constraints linking convex relaxations of voltage variables.
"""
function constraint_model_voltage(pm::AbstractPowerModel; nw::Int=pm.cnw, cnd::Int=pm.ccnd)
    constraint_model_voltage(pm, nw, cnd)
end

"""
This constraint captures problem agnostic constraints that are used to link
the model's voltage variables together, in addition to the standard problem
formulation constraints.  The on/off name indicates that the voltages in this
constraint can be set to zero via an indicator variable

Notable examples include the constraints linking the voltages in the
ACTPowerModel, constraints linking convex relaxations of voltage variables.
"""
function constraint_model_voltage_on_off(pm::AbstractPowerModel; nw::Int=pm.cnw, cnd::Int=pm.ccnd)
    constraint_model_voltage_on_off(pm, nw, cnd)
end

"""
This constraint captures problem agnostic constraints that are used to link
the model's voltage variables together, in addition to the standard problem
formulation constraints.  The network expantion name (ne) indicates that the
voltages in this constraint can be set to zero via an indicator variable

Notable examples include the constraints linking the voltages in the
ACTPowerModel, constraints linking convex relaxations of voltage variables.
"""
function constraint_model_voltage_ne(pm::AbstractPowerModel; nw::Int=pm.cnw, cnd::Int=pm.ccnd)
    constraint_model_voltage_ne(pm, nw, cnd)
end


### Current Constraints ###

"""
This constraint captures problem agnostic constraints that are used to link
the model's current variables together, in addition to the standard problem
formulation constraints.

Notable examples include the constraints linking the current and power
variables in the BFM models.
"""
function constraint_model_current(pm::AbstractPowerModel; nw::Int=pm.cnw, cnd::Int=pm.ccnd)
    constraint_model_current(pm, nw, cnd)
end


### Generator Constraints ###

""
function constraint_active_gen_setpoint(pm::AbstractPowerModel, i::Int; nw::Int=pm.cnw, cnd::Int=pm.ccnd)
    gen = ref(pm, nw, :gen, i)
    constraint_active_gen_setpoint(pm, nw, cnd, gen["index"], gen["pg"][cnd])
end

""
function constraint_reactive_gen_setpoint(pm::AbstractPowerModel, i::Int; nw::Int=pm.cnw, cnd::Int=pm.ccnd)
    gen = ref(pm, nw, :gen, i)
    constraint_reactive_gen_setpoint(pm, nw, cnd, gen["index"], gen["qg"][cnd])
end

function constraint_generation_on_off(pm::AbstractPowerModel, i::Int; nw::Int=pm.cnw, cnd::Int=pm.ccnd)
    gen = ref(pm, nw, :gen, i)

    constraint_generation_on_off(pm, nw, cnd, i, gen["pmin"][cnd], gen["pmax"][cnd], gen["qmin"][cnd], gen["qmax"][cnd])
end


### Bus - Setpoint Constraints ###

""
function constraint_theta_ref(pm::AbstractPowerModel, i::Int; nw::Int=pm.cnw, cnd::Int=pm.ccnd)
    constraint_theta_ref(pm, nw, cnd, i)
end

""
function constraint_voltage_magnitude_setpoint(pm::AbstractPowerModel, i::Int; nw::Int=pm.cnw, cnd::Int=pm.ccnd)
    bus = ref(pm, nw, :bus, i)
    constraint_voltage_magnitude_setpoint(pm, nw, cnd, bus["index"], bus["vm"][cnd])
end


### Power Balance Constraints ###

"ensures that power generation and demand are balanced"
function constraint_network_power_balance(pm::AbstractPowerModel, i::Int; nw::Int=pm.cnw, cnd::Int=pm.ccnd)
    comp_bus_ids = ref(pm, nw, :components, i)

    comp_gen_ids = Set{Int64}()
    for bus_id in comp_bus_ids, gen_id in PowerModels.ref(pm, nw, :bus_gens, bus_id)
        push!(comp_gen_ids, gen_id)
    end

    comp_loads = Set()
    for bus_id in comp_bus_ids, load_id in PowerModels.ref(pm, nw, :bus_loads, bus_id)
        push!(comp_loads, PowerModels.ref(pm, nw, :load, load_id))
    end

    comp_shunts = Set()
    for bus_id in comp_bus_ids, shunt_id in PowerModels.ref(pm, nw, :bus_shunts, bus_id)
        push!(comp_shunts, PowerModels.ref(pm, nw, :shunt, shunt_id))
    end

    comp_branches = Set()
    for (branch_id, branch) in PowerModels.ref(pm, nw, :branch)
        if in(branch["f_bus"], comp_bus_ids) && in(branch["t_bus"], comp_bus_ids)
            push!(comp_branches, branch)
        end
    end

    comp_pd = Dict(load["index"] => (load["load_bus"], load["pd"][cnd]) for load in comp_loads)
    comp_qd = Dict(load["index"] => (load["load_bus"], load["qd"][cnd]) for load in comp_loads)

    comp_gs = Dict(shunt["index"] => (shunt["shunt_bus"], shunt["gs"][cnd]) for shunt in comp_shunts)
    comp_bs = Dict(shunt["index"] => (shunt["shunt_bus"], shunt["bs"][cnd]) for shunt in comp_shunts)

    comp_branch_g = Dict(branch["index"] => (branch["f_bus"], branch["t_bus"], branch["br_r"][cnd], branch["br_x"][cnd], branch["tap"][cnd], branch["g_fr"][cnd], branch["g_to"][cnd]) for branch in comp_branches)
    comp_branch_b = Dict(branch["index"] => (branch["f_bus"], branch["t_bus"], branch["br_r"][cnd], branch["br_x"][cnd], branch["tap"][cnd], branch["b_fr"][cnd], branch["b_to"][cnd]) for branch in comp_branches)

    constraint_network_power_balance(pm, nw, cnd, i, comp_gen_ids, comp_pd, comp_qd, comp_gs, comp_bs, comp_branch_g, comp_branch_b)
end


### Bus - KCL Constraints ###

""
function constraint_power_balance_shunt(pm::AbstractPowerModel, i::Int; nw::Int=pm.cnw, cnd::Int=pm.ccnd)
    if !haskey(con(pm, nw, cnd), :kcl_p)
        con(pm, nw, cnd)[:kcl_p] = Dict{Int,JuMP.ConstraintRef}()
    end
    if !haskey(con(pm, nw, cnd), :kcl_q)
        con(pm, nw, cnd)[:kcl_q] = Dict{Int,JuMP.ConstraintRef}()
    end

    bus = ref(pm, nw, :bus, i)
    bus_arcs = ref(pm, nw, :bus_arcs, i)
    bus_arcs_dc = ref(pm, nw, :bus_arcs_dc, i)
    bus_gens = ref(pm, nw, :bus_gens, i)
    bus_loads = ref(pm, nw, :bus_loads, i)
    bus_shunts = ref(pm, nw, :bus_shunts, i)

    bus_pd = Dict(k => ref(pm, nw, :load, k, "pd", cnd) for k in bus_loads)
    bus_qd = Dict(k => ref(pm, nw, :load, k, "qd", cnd) for k in bus_loads)

    bus_gs = Dict(k => ref(pm, nw, :shunt, k, "gs", cnd) for k in bus_shunts)
    bus_bs = Dict(k => ref(pm, nw, :shunt, k, "bs", cnd) for k in bus_shunts)

    constraint_power_balance_shunt(pm, nw, cnd, i, bus_arcs, bus_arcs_dc, bus_gens, bus_pd, bus_qd, bus_gs, bus_bs)
end

""
<<<<<<< HEAD
function constraint_power_balance_shunt_storage(pm::AbstractPowerModel, i::Int; nw::Int=pm.cnw, cnd::Int=pm.ccnd)
=======
function constraint_power_balance_shunt_switch(pm::GenericPowerModel, i::Int; nw::Int=pm.cnw, cnd::Int=pm.ccnd)
    if !haskey(con(pm, nw, cnd), :kcl_p)
        con(pm, nw, cnd)[:kcl_p] = Dict{Int,JuMP.ConstraintRef}()
    end
    if !haskey(con(pm, nw, cnd), :kcl_q)
        con(pm, nw, cnd)[:kcl_q] = Dict{Int,JuMP.ConstraintRef}()
    end

    bus = ref(pm, nw, :bus, i)
    bus_arcs = ref(pm, nw, :bus_arcs, i)
    bus_arcs_dc = ref(pm, nw, :bus_arcs_dc, i)
    bus_arcs_sw = ref(pm, nw, :bus_arcs_sw, i)
    bus_gens = ref(pm, nw, :bus_gens, i)
    bus_loads = ref(pm, nw, :bus_loads, i)
    bus_shunts = ref(pm, nw, :bus_shunts, i)

    bus_pd = Dict(k => ref(pm, nw, :load, k, "pd", cnd) for k in bus_loads)
    bus_qd = Dict(k => ref(pm, nw, :load, k, "qd", cnd) for k in bus_loads)

    bus_gs = Dict(k => ref(pm, nw, :shunt, k, "gs", cnd) for k in bus_shunts)
    bus_bs = Dict(k => ref(pm, nw, :shunt, k, "bs", cnd) for k in bus_shunts)

    constraint_power_balance_shunt_switch(pm, nw, cnd, i, bus_arcs, bus_arcs_dc, bus_arcs_sw, bus_gens, bus_pd, bus_qd, bus_gs, bus_bs)
end

""
function constraint_power_balance_shunt_storage(pm::GenericPowerModel, i::Int; nw::Int=pm.cnw, cnd::Int=pm.ccnd)
>>>>>>> b5e9ed0c
    if !haskey(con(pm, nw, cnd), :kcl_p)
        con(pm, nw, cnd)[:kcl_p] = Dict{Int,JuMP.ConstraintRef}()
    end
    if !haskey(con(pm, nw, cnd), :kcl_q)
        con(pm, nw, cnd)[:kcl_q] = Dict{Int,JuMP.ConstraintRef}()
    end

    bus = ref(pm, nw, :bus, i)
    bus_arcs = ref(pm, nw, :bus_arcs, i)
    bus_arcs_dc = ref(pm, nw, :bus_arcs_dc, i)
    bus_gens = ref(pm, nw, :bus_gens, i)
    bus_loads = ref(pm, nw, :bus_loads, i)
    bus_shunts = ref(pm, nw, :bus_shunts, i)
    bus_storage = ref(pm, nw, :bus_storage, i)

    bus_pd = Dict(k => ref(pm, nw, :load, k, "pd", cnd) for k in bus_loads)
    bus_qd = Dict(k => ref(pm, nw, :load, k, "qd", cnd) for k in bus_loads)

    bus_gs = Dict(k => ref(pm, nw, :shunt, k, "gs", cnd) for k in bus_shunts)
    bus_bs = Dict(k => ref(pm, nw, :shunt, k, "bs", cnd) for k in bus_shunts)

    constraint_power_balance_shunt_storage(pm, nw, cnd, i, bus_arcs, bus_arcs_dc, bus_gens, bus_storage, bus_pd, bus_qd, bus_gs, bus_bs)
end

""
function constraint_power_balance_shunt_ne(pm::AbstractPowerModel, i::Int; nw::Int=pm.cnw, cnd::Int=pm.ccnd)
    bus = ref(pm, nw, :bus, i)
    bus_arcs = ref(pm, nw, :bus_arcs, i)
    bus_arcs_dc = ref(pm, nw, :bus_arcs_dc, i)
    bus_arcs_ne = ref(pm, nw, :ne_bus_arcs, i)
    bus_gens = ref(pm, nw, :bus_gens, i)
    bus_loads = ref(pm, nw, :bus_loads, i)
    bus_shunts = ref(pm, nw, :bus_shunts, i)

    bus_pd = Dict(k => ref(pm, nw, :load, k, "pd", cnd) for k in bus_loads)
    bus_qd = Dict(k => ref(pm, nw, :load, k, "qd", cnd) for k in bus_loads)

    bus_gs = Dict(k => ref(pm, nw, :shunt, k, "gs", cnd) for k in bus_shunts)
    bus_bs = Dict(k => ref(pm, nw, :shunt, k, "bs", cnd) for k in bus_shunts)

    constraint_power_balance_shunt_ne(pm, nw, cnd, i, bus_arcs, bus_arcs_dc, bus_arcs_ne, bus_gens, bus_pd, bus_qd, bus_gs, bus_bs)
end


### Branch - Ohm's Law Constraints ###

""
function constraint_ohms_yt_from(pm::AbstractPowerModel, i::Int; nw::Int=pm.cnw, cnd::Int=pm.ccnd)
    branch = ref(pm, nw, :branch, i)
    f_bus = branch["f_bus"]
    t_bus = branch["t_bus"]
    f_idx = (i, f_bus, t_bus)
    t_idx = (i, t_bus, f_bus)

    g, b = calc_branch_y(branch)
    tr, ti = calc_branch_t(branch)
    g_fr = branch["g_fr"][cnd]
    b_fr = branch["b_fr"][cnd]
    tm = branch["tap"][cnd]

    constraint_ohms_yt_from(pm, nw, cnd, f_bus, t_bus, f_idx, t_idx, g[cnd,cnd], b[cnd,cnd], g_fr, b_fr, tr[cnd], ti[cnd], tm)
end


""
function constraint_ohms_yt_to(pm::AbstractPowerModel, i::Int; nw::Int=pm.cnw, cnd::Int=pm.ccnd)
    branch = ref(pm, nw, :branch, i)
    f_bus = branch["f_bus"]
    t_bus = branch["t_bus"]
    f_idx = (i, f_bus, t_bus)
    t_idx = (i, t_bus, f_bus)

    g, b = calc_branch_y(branch)
    tr, ti = calc_branch_t(branch)
    g_to = branch["g_to"][cnd]
    b_to = branch["b_to"][cnd]
    tm = branch["tap"][cnd]

    constraint_ohms_yt_to(pm, nw, cnd, f_bus, t_bus, f_idx, t_idx, g[cnd,cnd], b[cnd,cnd], g_to, b_to, tr[cnd], ti[cnd], tm)
end


""
function constraint_ohms_y_from(pm::AbstractPowerModel, i::Int; nw::Int=pm.cnw, cnd::Int=pm.ccnd)
    branch = ref(pm, nw, :branch, i)
    f_bus = branch["f_bus"]
    t_bus = branch["t_bus"]
    f_idx = (i, f_bus, t_bus)
    t_idx = (i, t_bus, f_bus)

    g, b = calc_branch_y(branch)
    g_fr = branch["g_fr"][cnd]
    b_fr = branch["b_fr"][cnd]
    tm = branch["tap"][cnd]
    ta = branch["shift"][cnd]

    constraint_ohms_y_from(pm, nw, cnd, f_bus, t_bus, f_idx, t_idx, g[cnd,cnd], b[cnd,cnd], g_fr, b_fr, tm, ta)
end


""
function constraint_ohms_y_to(pm::AbstractPowerModel, i::Int; nw::Int=pm.cnw, cnd::Int=pm.ccnd)
    branch = ref(pm, nw, :branch, i)
    f_bus = branch["f_bus"]
    t_bus = branch["t_bus"]
    f_idx = (i, f_bus, t_bus)
    t_idx = (i, t_bus, f_bus)

    g, b = calc_branch_y(branch)
    g_to = branch["g_to"][cnd]
    b_to = branch["b_to"][cnd]
    tm = branch["tap"][cnd]
    ta = branch["shift"][cnd]

    constraint_ohms_y_to(pm, nw, cnd, f_bus, t_bus, f_idx, t_idx, g[cnd,cnd], b[cnd,cnd], g_to, b_to, tm, ta)
end


### Branch - On/Off Ohm's Law Constraints ###

""
function constraint_ohms_yt_from_on_off(pm::AbstractPowerModel, i::Int; nw::Int=pm.cnw, cnd::Int=pm.ccnd)
    branch = ref(pm, nw, :branch, i)
    f_bus = branch["f_bus"]
    t_bus = branch["t_bus"]
    f_idx = (i, f_bus, t_bus)
    t_idx = (i, t_bus, f_bus)

    g, b = calc_branch_y(branch)
    tr, ti = calc_branch_t(branch)
    g_fr = branch["g_fr"][cnd]
    b_fr = branch["b_fr"][cnd]
    tm = branch["tap"][cnd]

    vad_min = ref(pm, nw, :off_angmin, cnd)
    vad_max = ref(pm, nw, :off_angmax, cnd)

    constraint_ohms_yt_from_on_off(pm, nw, cnd, i, f_bus, t_bus, f_idx, t_idx, g[cnd,cnd], b[cnd,cnd], g_fr, b_fr, tr[cnd], ti[cnd], tm, vad_min, vad_max)
end


""
function constraint_ohms_yt_to_on_off(pm::AbstractPowerModel, i::Int; nw::Int=pm.cnw, cnd::Int=pm.ccnd)
    branch = ref(pm, nw, :branch, i)
    f_bus = branch["f_bus"]
    t_bus = branch["t_bus"]
    f_idx = (i, f_bus, t_bus)
    t_idx = (i, t_bus, f_bus)

    g, b = calc_branch_y(branch)
    tr, ti = calc_branch_t(branch)
    g_to = branch["g_to"][cnd]
    b_to = branch["b_to"][cnd]
    tm = branch["tap"][cnd]

    vad_min = ref(pm, nw, :off_angmin, cnd)
    vad_max = ref(pm, nw, :off_angmax, cnd)

    constraint_ohms_yt_to_on_off(pm, nw, cnd, i, f_bus, t_bus, f_idx, t_idx, g[cnd,cnd], b[cnd,cnd], g_to, b_to, tr[cnd], ti[cnd], tm, vad_min, vad_max)
end


""
function constraint_ohms_yt_from_ne(pm::AbstractPowerModel, i::Int; nw::Int=pm.cnw, cnd::Int=pm.ccnd)
    branch = ref(pm, nw, :ne_branch, i)
    f_bus = branch["f_bus"]
    t_bus = branch["t_bus"]
    f_idx = (i, f_bus, t_bus)
    t_idx = (i, t_bus, f_bus)

    g, b = calc_branch_y(branch)
    tr, ti = calc_branch_t(branch)
    g_fr = branch["g_fr"][cnd]
    b_fr = branch["b_fr"][cnd]
    tm = branch["tap"][cnd]

    vad_min = ref(pm, nw, :off_angmin, cnd)
    vad_max = ref(pm, nw, :off_angmax, cnd)

    constraint_ohms_yt_from_ne(pm, nw, cnd, i, f_bus, t_bus, f_idx, t_idx, g[cnd,cnd], b[cnd,cnd], g_fr, b_fr, tr[cnd], ti[cnd], tm, vad_min, vad_max)
end


""
function constraint_ohms_yt_to_ne(pm::AbstractPowerModel, i::Int; nw::Int=pm.cnw, cnd::Int=pm.ccnd)
    branch = ref(pm, nw, :ne_branch, i)
    f_bus = branch["f_bus"]
    t_bus = branch["t_bus"]
    f_idx = (i, f_bus, t_bus)
    t_idx = (i, t_bus, f_bus)

    g, b = calc_branch_y(branch)
    tr, ti = calc_branch_t(branch)
    g_to = branch["g_to"][cnd]
    b_to = branch["b_to"][cnd]
    tm = branch["tap"][cnd]

    vad_min = ref(pm, nw, :off_angmin, cnd)
    vad_max = ref(pm, nw, :off_angmax, cnd)

    constraint_ohms_yt_to_ne(pm, nw, cnd, i, f_bus, t_bus, f_idx, t_idx, g[cnd,cnd], b[cnd,cnd], g_to, b_to, tr[cnd], ti[cnd], tm, vad_min, vad_max)
end



### Branch - Current ###

""
function constraint_power_magnitude_sqr(pm::AbstractPowerModel, i::Int; nw::Int=pm.cnw, cnd::Int=pm.ccnd)
    branch = ref(pm, nw, :branch, i)
    f_bus = branch["f_bus"]
    t_bus = branch["t_bus"]
    arc_from = (i, f_bus, t_bus)

    tm = branch["tap"][cnd]

    constraint_power_magnitude_sqr(pm, nw, cnd, f_bus, t_bus, arc_from, tm)
end


""
function constraint_power_magnitude_sqr_on_off(pm::AbstractPowerModel, i::Int; nw::Int=pm.cnw, cnd::Int=pm.ccnd)
    branch = ref(pm, nw, :branch, i)
    f_bus = branch["f_bus"]
    t_bus = branch["t_bus"]
    arc_from = (i, f_bus, t_bus)

    tm = branch["tap"][cnd]

    constraint_power_magnitude_sqr_on_off(pm, nw, cnd, i, f_bus, arc_from, tm)
end


""
function constraint_power_magnitude_link(pm::AbstractPowerModel, i::Int; nw::Int=pm.cnw, cnd::Int=pm.ccnd)
    branch = ref(pm, nw, :branch, i)
    f_bus = branch["f_bus"]
    t_bus = branch["t_bus"]
    arc_from = (i, f_bus, t_bus)

    g, b = calc_branch_y(branch)
    tr, ti = calc_branch_t(branch)
    # CHECK: Do I need all these variables?
    g_fr = branch["g_fr"][cnd]
    b_fr = branch["b_fr"][cnd]
    g_to = branch["g_to"][cnd]
    b_to = branch["b_to"][cnd]
    tm = branch["tap"][cnd]

    constraint_power_magnitude_link(pm, nw, cnd, f_bus, t_bus, arc_from, g[cnd], b[cnd], g_fr, b_fr, g_to, b_to, tr[cnd], ti[cnd], tm)
end


""
function constraint_power_magnitude_link_on_off(pm::AbstractPowerModel, i::Int; nw::Int=pm.cnw, cnd::Int=pm.ccnd)
    branch = ref(pm, nw, :branch, i)
    f_bus = branch["f_bus"]
    t_bus = branch["t_bus"]
    arc_from = (i, f_bus, t_bus)

    g, b = calc_branch_y(branch)
    tr, ti = calc_branch_t(branch)
    # CHECK: Do I need all these variables?
    g_fr = branch["g_fr"][cnd]
    b_fr = branch["b_fr"][cnd]
    g_to = branch["g_to"][cnd]
    b_to = branch["b_to"][cnd]
    tm = branch["tap"][cnd]

    constraint_power_magnitude_link_on_off(pm, nw, cnd, i, arc_from, g[cnd], b[cnd], g_fr, b_fr, g_to, b_to, tr[cnd], ti[cnd], tm)
end


### Branch - Thermal Limit Constraints ###

"""

    constraint_thermal_limit_from(pm::AbstractPowerModel, n::Int, i::Int)

Adds the (upper and lower) thermal limit constraints for the desired branch to the PowerModel.

"""
function constraint_thermal_limit_from(pm::AbstractPowerModel, i::Int; nw::Int=pm.cnw, cnd::Int=pm.ccnd)
    if !haskey(con(pm, nw, cnd), :sm_fr)
        con(pm, nw, cnd)[:sm_fr] = Dict{Int,Any}() # note this can be a constraint or a variable bound
    end

    branch = ref(pm, nw, :branch, i)
    f_bus = branch["f_bus"]
    t_bus = branch["t_bus"]
    f_idx = (i, f_bus, t_bus)

    constraint_thermal_limit_from(pm, nw, cnd, f_idx, branch["rate_a"][cnd])
end


""
function constraint_thermal_limit_to(pm::AbstractPowerModel, i::Int; nw::Int=pm.cnw, cnd::Int=pm.ccnd)
    if !haskey(con(pm, nw, cnd), :sm_to)
        con(pm, nw, cnd)[:sm_to] = Dict{Int,Any}() # note this can be a constraint or a variable bound
    end

    branch = ref(pm, nw, :branch, i)
    f_bus = branch["f_bus"]
    t_bus = branch["t_bus"]
    t_idx = (i, t_bus, f_bus)

    constraint_thermal_limit_to(pm, nw, cnd, t_idx, branch["rate_a"][cnd])
end


""
function constraint_thermal_limit_from_on_off(pm::AbstractPowerModel, i::Int; nw::Int=pm.cnw, cnd::Int=pm.ccnd)
    branch = ref(pm, nw, :branch, i)
    f_bus = branch["f_bus"]
    t_bus = branch["t_bus"]
    f_idx = (i, f_bus, t_bus)

    constraint_thermal_limit_from_on_off(pm, nw, cnd, i, f_idx, branch["rate_a"][cnd])
end


""
function constraint_thermal_limit_to_on_off(pm::AbstractPowerModel, i::Int; nw::Int=pm.cnw, cnd::Int=pm.ccnd)
    branch = ref(pm, nw, :branch, i)
    f_bus = branch["f_bus"]
    t_bus = branch["t_bus"]
    t_idx = (i, t_bus, f_bus)

    constraint_thermal_limit_to_on_off(pm, nw, cnd, i, t_idx, branch["rate_a"][cnd])
end


""
function constraint_thermal_limit_from_ne(pm::AbstractPowerModel, i::Int; nw::Int=pm.cnw, cnd::Int=pm.ccnd)
    branch = ref(pm, nw, :ne_branch, i)
    f_bus = branch["f_bus"]
    t_bus = branch["t_bus"]
    f_idx = (i, f_bus, t_bus)

    constraint_thermal_limit_from_ne(pm, nw, cnd, i, f_idx, branch["rate_a"][cnd])
end


""
function constraint_thermal_limit_to_ne(pm::AbstractPowerModel, i::Int; nw::Int=pm.cnw, cnd::Int=pm.ccnd)
    branch = ref(pm, nw, :ne_branch, i)
    f_bus = branch["f_bus"]
    t_bus = branch["t_bus"]
    t_idx = (i, t_bus, f_bus)

    constraint_thermal_limit_to_ne(pm, nw, cnd, i, t_idx, branch["rate_a"][cnd])
end


### Branch - Current Limit Constraints ###

"""
Adds a current magnitude limit constraint for the desired branch to the PowerModel.
"""
function constraint_current_limit(pm::AbstractPowerModel, i::Int; nw::Int=pm.cnw, cnd::Int=pm.ccnd)
    branch = ref(pm, nw, :branch, i)
    f_bus = branch["f_bus"]
    t_bus = branch["t_bus"]
    f_idx = (i, f_bus, t_bus)

    constraint_current_limit(pm, nw, cnd, f_idx, branch["c_rating_a"][cnd])
end


### Branch - Phase Angle Difference Constraints ###

""
function constraint_voltage_angle_difference(pm::AbstractPowerModel, i::Int; nw::Int=pm.cnw, cnd::Int=pm.ccnd)
    branch = ref(pm, nw, :branch, i)
    f_bus = branch["f_bus"]
    t_bus = branch["t_bus"]
    f_idx = (i, f_bus, t_bus)
    pair = (f_bus, t_bus)
    buspair = ref(pm, nw, :buspairs, pair)

    if buspair["branch"] == i
        constraint_voltage_angle_difference(pm, nw, cnd, f_idx, buspair["angmin"][cnd], buspair["angmax"][cnd])
    end
end


""
function constraint_voltage_angle_difference_on_off(pm::AbstractPowerModel, i::Int; nw::Int=pm.cnw, cnd::Int=pm.ccnd)
    branch = ref(pm, nw, :branch, i)
    f_idx = (i, branch["f_bus"], branch["t_bus"])

    vad_min = ref(pm, nw, :off_angmin, cnd)
    vad_max = ref(pm, nw, :off_angmax, cnd)

    constraint_voltage_angle_difference_on_off(pm, nw, cnd, f_idx, branch["angmin"][cnd], branch["angmax"][cnd], vad_min, vad_max)
end


""
function constraint_voltage_angle_difference_ne(pm::AbstractPowerModel, i::Int; nw::Int=pm.cnw, cnd::Int=pm.ccnd)
    branch = ref(pm, nw, :ne_branch, i)
    f_idx = (i, branch["f_bus"], branch["t_bus"])

    vad_min = ref(pm, nw, :off_angmin, cnd)
    vad_max = ref(pm, nw, :off_angmax, cnd)

    constraint_voltage_angle_difference_ne(pm, nw, cnd, f_idx, branch["angmin"][cnd], branch["angmax"][cnd], vad_min, vad_max)
end


### Branch - Loss Constraints ###

""
function constraint_loss_lb(pm::AbstractPowerModel, i::Int; nw::Int=pm.cnw, cnd::Int=pm.ccnd)
    branch = ref(pm, nw, :branch, i)
    @assert branch["br_r"] >= 0
    @assert branch["br_x"] >= 0
    f_bus = branch["f_bus"]
    t_bus = branch["t_bus"]
    f_idx = (i, f_bus, t_bus)
    t_idx = (i, t_bus, f_bus)
    # CHECK: Do I need all these variables?
    g_fr = branch["g_fr"][cnd]
    b_fr = branch["b_fr"][cnd]
    g_to = branch["g_to"][cnd]
    b_to = branch["b_to"][cnd]
    tr = branch["tr"][cnd]

    constraint_loss_lb(pm, nw, cnd, f_bus, t_bus, f_idx, t_idx, g_fr, b_fr, g_to, b_to, tr)
end

""
function constraint_flow_losses(pm::AbstractPowerModel, i::Int; nw::Int=pm.cnw, cnd::Int=pm.ccnd)
    branch = ref(pm, nw, :branch, i)
    f_bus = branch["f_bus"]
    t_bus = branch["t_bus"]
    f_idx = (i, f_bus, t_bus)
    t_idx = (i, t_bus, f_bus)

    r = branch["br_r"][cnd]
    x = branch["br_x"][cnd]
    tm = branch["tap"][cnd]
    g_sh_fr = branch["g_fr"][cnd]
    g_sh_to = branch["g_to"][cnd]
    b_sh_fr = branch["b_fr"][cnd]
    b_sh_to = branch["b_to"][cnd]

    constraint_flow_losses(pm::AbstractPowerModel, nw, cnd, i, f_bus, t_bus, f_idx, t_idx, r, x, g_sh_fr, g_sh_to, b_sh_fr, b_sh_to, tm)
end

""
function constraint_voltage_magnitude_difference(pm::AbstractPowerModel, i::Int; nw::Int=pm.cnw, cnd::Int=pm.ccnd)
    branch = ref(pm, nw, :branch, i)
    f_bus = branch["f_bus"]
    t_bus = branch["t_bus"]
    f_idx = (i, f_bus, t_bus)
    t_idx = (i, t_bus, f_bus)

    r = branch["br_r"][cnd]
    x = branch["br_x"][cnd]
    g_sh_fr = branch["g_fr"][cnd]
    b_sh_fr = branch["b_fr"][cnd]
    tm = branch["tap"][cnd]

    constraint_voltage_magnitude_difference(pm, nw, cnd, i, f_bus, t_bus, f_idx, t_idx, r, x, g_sh_fr, b_sh_fr, tm)
end


### Switch Constraints ###
"enforces static switch constraints"
function constraint_switch_state(pm::GenericPowerModel, i::Int; nw::Int=pm.cnw, cnd::Int=pm.ccnd)
    switch = ref(pm, nw, :switch, i)

    if switch["state"] == 0
        f_idx = (i, switch["f_bus"], switch["t_bus"])
        constraint_switch_state_open(pm, nw, cnd, f_idx)
    else
        @assert switch["state"] == 1
        constraint_switch_state_closed(pm, nw, cnd, switch["f_bus"], switch["t_bus"])
    end
end

"enforces controlable switch constraints"
function constraint_switch_on_off(pm::GenericPowerModel, i::Int; nw::Int=pm.cnw, cnd::Int=pm.ccnd)
    switch = ref(pm, nw, :switch, i)

    f_idx = (i, switch["f_bus"], switch["t_bus"])
    vad_min = ref(pm, nw, :off_angmin, cnd)
    vad_max = ref(pm, nw, :off_angmax, cnd)

    constraint_switch_flow_on_off(pm, nw, cnd, i, f_idx)
    constraint_switch_voltage_on_off(pm, nw, cnd, i, switch["f_bus"], switch["t_bus"], vad_min, vad_max)
end

"enforces an mva limit on the power flow over a switch"
function constraint_switch_thermal_limit(pm::GenericPowerModel, i::Int; nw::Int=pm.cnw, cnd::Int=pm.ccnd)
    switch = ref(pm, nw, :switch, i)

    if haskey(switch, "thermal_rating")
        f_idx = (i, switch["f_bus"], switch["t_bus"])
        constraint_switch_thermal_limit(pm, nw, cnd, f_idx, switch["thermal_rating"])
    end
end





### Storage Constraints ###

""
function constraint_storage_thermal_limit(pm::AbstractPowerModel, i::Int; nw::Int=pm.cnw, cnd::Int=pm.ccnd)
    storage = ref(pm, nw, :storage, i)
    constraint_storage_thermal_limit(pm, nw, cnd, i, storage["thermal_rating"][cnd])
end

""
function constraint_storage_current_limit(pm::AbstractPowerModel, i::Int; nw::Int=pm.cnw, cnd::Int=pm.ccnd)
    storage = ref(pm, nw, :storage, i)
    constraint_storage_current_limit(pm, nw, cnd, i, storage["storage_bus"], storage["current_rating"][cnd])
end


""
function constraint_storage_complementarity_nl(pm::AbstractPowerModel, i::Int; nw::Int=pm.cnw, cnd::Int=pm.ccnd)
    constraint_storage_complementarity_nl(pm, nw, i)
end

"deprecated: name change to constraint_storage_complementarity_nl( ... )"
function constraint_storage_complementarity(pm::AbstractPowerModel, i::Int; nw::Int=pm.cnw, cnd::Int=pm.ccnd)
    Memento.warn(_LOGGER, "call to depreciated function constraint_storage_complementarity use constraint_storage_complementarity_nl")
    constraint_storage_complementarity_nl(pm, nw, i)
end



""
function constraint_storage_complementarity_mi(pm::AbstractPowerModel, i::Int; nw::Int=pm.cnw, cnd::Int=pm.ccnd)
    storage = ref(pm, nw, :storage, i)
    charge_ub = storage["charge_rating"]
    discharge_ub = storage["discharge_rating"]

    constraint_storage_complementarity_mi(pm, nw, i, charge_ub, discharge_ub)
end


""
function constraint_storage_loss(pm::AbstractPowerModel, i::Int; nw::Int=pm.cnw, cnd::Int=pm.ccnd)
    storage = ref(pm, nw, :storage, i)

    constraint_storage_loss(pm, nw, i, storage["storage_bus"], storage["r"][cnd], storage["x"][cnd], storage["standby_loss"])
end

""
function constraint_storage_state(pm::AbstractPowerModel, i::Int; nw::Int=pm.cnw)
    storage = ref(pm, nw, :storage, i)

    if haskey(ref(pm, nw), :time_elapsed)
        time_elapsed = ref(pm, nw, :time_elapsed)
    else
        Memento.warn(_LOGGER, "network data should specify time_elapsed, using 1.0 as a default")
        time_elapsed = 1.0
    end

    constraint_storage_state_initial(pm, nw, i, storage["energy"], storage["charge_efficiency"], storage["discharge_efficiency"], time_elapsed)
end

""
function constraint_storage_state(pm::AbstractPowerModel, i::Int, nw_1::Int, nw_2::Int)
    storage = ref(pm, nw_2, :storage, i)

    if haskey(pm.data, "time_elapsed")
        time_elapsed = pm.data["time_elapsed"]
    else
        Memento.warn(_LOGGER, "network data should specify time_elapsed, using 1.0 as a default")
        time_elapsed = 1.0
    end

    constraint_storage_state(pm, nw_1, nw_2, i, storage["charge_efficiency"], storage["discharge_efficiency"], time_elapsed)
end

""
function constraint_storage_on_off(pm::AbstractPowerModel, i::Int; nw::Int=pm.cnw, cnd::Int=pm.ccnd)
    storage = ref(pm, nw, :storage, i)
    charge_ub = storage["charge_rating"]
    discharge_ub = storage["discharge_rating"]
    
    inj_lb, inj_ub = ref_calc_storage_injection_bounds(ref(pm, nw, :storage), ref(pm, nw, :bus), cnd)
    pmin = inj_lb[i]
    pmax = inj_ub[i]
    qmin = max(inj_lb[i], ref(pm, nw, :storage, i, "qmin", cnd))
    qmax = min(inj_ub[i], ref(pm, nw, :storage, i, "qmax", cnd))

    constraint_storage_on_off(pm, nw, i, pmin, pmax, qmin, qmax, charge_ub, discharge_ub)
end

### DC LINES ###

""
function constraint_dcline(pm::AbstractPowerModel, i::Int; nw::Int=pm.cnw, cnd::Int=pm.ccnd)
    dcline = ref(pm, nw, :dcline, i)
    f_bus = dcline["f_bus"]
    t_bus = dcline["t_bus"]
    f_idx = (i, f_bus, t_bus)
    t_idx = (i, t_bus, f_bus)
    loss0 = dcline["loss0"][cnd]
    loss1 = dcline["loss1"][cnd]

    constraint_dcline(pm, nw, cnd, f_bus, t_bus, f_idx, t_idx, loss0, loss1)
end

""
function constraint_active_dcline_setpoint(pm::AbstractPowerModel, i::Int; nw::Int=pm.cnw, cnd::Int=pm.ccnd)
    dcline = ref(pm, nw, :dcline, i)
    f_bus = dcline["f_bus"]
    t_bus = dcline["t_bus"]
    f_idx = (i, f_bus, t_bus)
    t_idx = (i, t_bus, f_bus)
    pf = dcline["pf"][cnd]
    pt = dcline["pt"][cnd]

    constraint_active_dcline_setpoint(pm, nw, cnd, f_idx, t_idx, pf, pt)
end<|MERGE_RESOLUTION|>--- conflicted
+++ resolved
@@ -172,10 +172,7 @@
 end
 
 ""
-<<<<<<< HEAD
-function constraint_power_balance_shunt_storage(pm::AbstractPowerModel, i::Int; nw::Int=pm.cnw, cnd::Int=pm.ccnd)
-=======
-function constraint_power_balance_shunt_switch(pm::GenericPowerModel, i::Int; nw::Int=pm.cnw, cnd::Int=pm.ccnd)
+function constraint_power_balance_shunt_switch(pm::AbstractPowerModel, i::Int; nw::Int=pm.cnw, cnd::Int=pm.ccnd)
     if !haskey(con(pm, nw, cnd), :kcl_p)
         con(pm, nw, cnd)[:kcl_p] = Dict{Int,JuMP.ConstraintRef}()
     end
@@ -201,8 +198,7 @@
 end
 
 ""
-function constraint_power_balance_shunt_storage(pm::GenericPowerModel, i::Int; nw::Int=pm.cnw, cnd::Int=pm.ccnd)
->>>>>>> b5e9ed0c
+function constraint_power_balance_shunt_storage(pm::AbstractPowerModel, i::Int; nw::Int=pm.cnw, cnd::Int=pm.ccnd)
     if !haskey(con(pm, nw, cnd), :kcl_p)
         con(pm, nw, cnd)[:kcl_p] = Dict{Int,JuMP.ConstraintRef}()
     end
@@ -674,7 +670,7 @@
 
 ### Switch Constraints ###
 "enforces static switch constraints"
-function constraint_switch_state(pm::GenericPowerModel, i::Int; nw::Int=pm.cnw, cnd::Int=pm.ccnd)
+function constraint_switch_state(pm::AbstractPowerModel, i::Int; nw::Int=pm.cnw, cnd::Int=pm.ccnd)
     switch = ref(pm, nw, :switch, i)
 
     if switch["state"] == 0
@@ -687,7 +683,7 @@
 end
 
 "enforces controlable switch constraints"
-function constraint_switch_on_off(pm::GenericPowerModel, i::Int; nw::Int=pm.cnw, cnd::Int=pm.ccnd)
+function constraint_switch_on_off(pm::AbstractPowerModel, i::Int; nw::Int=pm.cnw, cnd::Int=pm.ccnd)
     switch = ref(pm, nw, :switch, i)
 
     f_idx = (i, switch["f_bus"], switch["t_bus"])
@@ -699,7 +695,7 @@
 end
 
 "enforces an mva limit on the power flow over a switch"
-function constraint_switch_thermal_limit(pm::GenericPowerModel, i::Int; nw::Int=pm.cnw, cnd::Int=pm.ccnd)
+function constraint_switch_thermal_limit(pm::AbstractPowerModel, i::Int; nw::Int=pm.cnw, cnd::Int=pm.ccnd)
     switch = ref(pm, nw, :switch, i)
 
     if haskey(switch, "thermal_rating")
