""
<<<<<<< HEAD
function build_solution(pm::AbstractPowerModel, solve_time; solution_builder = get_solution)
=======
function build_solution(pm::GenericPowerModel, solve_time; solution_builder=solution_opf!)
>>>>>>> cc9f06e6
    # TODO @assert that the model is solved

    sol = _init_solution(pm)
    data = Dict{String,Any}("name" => pm.data["name"])

    if InfrastructureModels.ismultinetwork(pm.data)
        sol["multinetwork"] = true
        sol_nws = sol["nw"] = Dict{String,Any}()
        data_nws = data["nw"] = Dict{String,Any}()

        for (n,nw_data) in pm.data["nw"]
            sol_nw = sol_nws[n] = Dict{String,Any}()
            if haskey(nw_data, "conductors")
                sol_nw["conductors"] = nw_data["conductors"]
            end
            pm.cnw = parse(Int, n)
            solution_builder(pm, sol_nw)
            data_nws[n] = Dict(
                "name" => get(nw_data, "name", "anonymous"),
                "bus_count" => length(nw_data["bus"]),
                "branch_count" => length(nw_data["branch"])
            )
        end
    else
        if haskey(pm.data, "conductors")
            sol["conductors"] = pm.data["conductors"]
        end
        solution_builder(pm, sol)
        data["bus_count"] = length(pm.data["bus"])
        data["branch_count"] = length(pm.data["branch"])
    end

    solution = Dict{String,Any}(
        "optimizer" => JuMP.solver_name(pm.model),
        "termination_status" => JuMP.termination_status(pm.model),
        "primal_status" => JuMP.primal_status(pm.model),
        "dual_status" => JuMP.dual_status(pm.model),
        "objective" => _guard_objective_value(pm.model),
        "objective_lb" => _guard_objective_bound(pm.model),
        "solve_time" => solve_time,
        "solution" => sol,
        "machine" => Dict(
            "cpu" => Sys.cpu_info()[1].model,
            "memory" => string(Sys.total_memory()/2^30, " Gb")
            ),
        "data" => data
    )

    return solution
end

""
<<<<<<< HEAD
function init_solution(pm::AbstractPowerModel)
=======
function _init_solution(pm::GenericPowerModel)
>>>>>>> cc9f06e6
    data_keys = ["per_unit", "baseMVA"]
    return Dict{String,Any}(key => pm.data[key] for key in data_keys)
end

""
<<<<<<< HEAD
function get_solution(pm::AbstractPowerModel, sol::Dict{String,<:Any})
    add_bus_voltage_setpoint(sol, pm)
    add_generator_power_setpoint(sol, pm)
    add_storage_setpoint(sol, pm)
    add_branch_flow_setpoint(sol, pm)
    add_dcline_flow_setpoint(sol, pm)

    add_kcl_duals(sol, pm)
    add_sm_duals(sol, pm) # Adds the duals of the transmission lines' thermal limits.
end

""
function add_bus_voltage_setpoint(sol, pm::AbstractPowerModel)
    add_setpoint(sol, pm, "bus", "vm", :vm)
    add_setpoint(sol, pm, "bus", "va", :va)
end

""
function add_kcl_duals(sol, pm::AbstractPowerModel)
=======
function solution_opf!(pm::GenericPowerModel, sol::Dict{String,<:Any})
    add_setpoint_bus_voltage!(sol, pm)
    add_setpoint_generator_power!(sol, pm)
    add_setpoint_storage!(sol, pm)
    add_setpoint_branch_flow!(sol, pm)
    add_setpoint_dcline_flow!(sol, pm)

    add_dual_kcl!(sol, pm)
    add_dual_sm!(sol, pm) # Adds the duals of the transmission lines' thermal limits.
end

""
function add_setpoint_bus_voltage!(sol, pm::GenericPowerModel)
    add_setpoint!(sol, pm, "bus", "vm", :vm, status_name=pm_component_status["bus"], inactive_status_value = pm_component_status_inactive["bus"])
    add_setpoint!(sol, pm, "bus", "va", :va, status_name=pm_component_status["bus"], inactive_status_value = pm_component_status_inactive["bus"])
end

""
function add_dual_kcl!(sol, pm::GenericPowerModel)
>>>>>>> cc9f06e6
    if haskey(pm.setting, "output") && haskey(pm.setting["output"], "duals") && pm.setting["output"]["duals"] == true
        add_dual!(sol, pm, "bus", "lam_kcl_r", :kcl_p, status_name=pm_component_status["bus"], inactive_status_value = pm_component_status_inactive["bus"])
        add_dual!(sol, pm, "bus", "lam_kcl_i", :kcl_q, status_name=pm_component_status["bus"], inactive_status_value = pm_component_status_inactive["bus"])
    end
end

""
<<<<<<< HEAD
function add_sm_duals(sol, pm::AbstractPowerModel)
=======
function add_dual_sm!(sol, pm::GenericPowerModel)
>>>>>>> cc9f06e6
    if haskey(pm.setting, "output") && haskey(pm.setting["output"], "duals") && pm.setting["output"]["duals"] == true
        add_dual!(sol, pm, "branch", "mu_sm_fr", :sm_fr, status_name=pm_component_status["branch"])
        add_dual!(sol, pm, "branch", "mu_sm_to", :sm_to, status_name=pm_component_status["branch"])
    end
end

""
<<<<<<< HEAD
function add_generator_power_setpoint(sol, pm::AbstractPowerModel)
    add_setpoint(sol, pm, "gen", "pg", :pg)
    add_setpoint(sol, pm, "gen", "qg", :qg)
end

""
function add_generator_status_setpoint(sol, pm::AbstractPowerModel)
    add_setpoint(sol, pm, "gen", "gen_status", :z_gen; conductorless=true, default_value = (item) -> item["gen_status"]*1.0)
end

""
function add_storage_setpoint(sol, pm::AbstractPowerModel)
    add_setpoint(sol, pm, "storage", "ps", :ps)
    add_setpoint(sol, pm, "storage", "qs", :qs)
    add_setpoint(sol, pm, "storage", "se", :se, conductorless=true)
    # useful for model debugging
    #add_setpoint(sol, pm, "storage", "sc", :sc, conductorless=true)
    #add_setpoint(sol, pm, "storage", "sd", :sd, conductorless=true)
end

""
function add_branch_flow_setpoint(sol, pm::AbstractPowerModel)
    # check the branch flows were requested
    if haskey(pm.setting, "output") && haskey(pm.setting["output"], "branch_flows") && pm.setting["output"]["branch_flows"] == true
        add_setpoint(sol, pm, "branch", "pf", :p; extract_var = (var,idx,item) -> var[(idx, item["f_bus"], item["t_bus"])])
        add_setpoint(sol, pm, "branch", "qf", :q; extract_var = (var,idx,item) -> var[(idx, item["f_bus"], item["t_bus"])])
        add_setpoint(sol, pm, "branch", "pt", :p; extract_var = (var,idx,item) -> var[(idx, item["t_bus"], item["f_bus"])])
        add_setpoint(sol, pm, "branch", "qt", :q; extract_var = (var,idx,item) -> var[(idx, item["t_bus"], item["f_bus"])])
    end
end

""
function add_dcline_flow_setpoint(sol, pm::AbstractPowerModel)
    add_setpoint(sol, pm, "dcline", "pf", :p_dc; extract_var = (var,idx,item) -> var[(idx, item["f_bus"], item["t_bus"])])
    add_setpoint(sol, pm, "dcline", "qf", :q_dc; extract_var = (var,idx,item) -> var[(idx, item["f_bus"], item["t_bus"])])
    add_setpoint(sol, pm, "dcline", "pt", :p_dc; extract_var = (var,idx,item) -> var[(idx, item["t_bus"], item["f_bus"])])
    add_setpoint(sol, pm, "dcline", "qt", :q_dc; extract_var = (var,idx,item) -> var[(idx, item["t_bus"], item["f_bus"])])
end

""
function add_branch_flow_setpoint_ne(sol, pm::AbstractPowerModel)
=======
function add_setpoint_generator_power!(sol, pm::GenericPowerModel)
    add_setpoint!(sol, pm, "gen", "pg", :pg, status_name=pm_component_status["gen"])
    add_setpoint!(sol, pm, "gen", "qg", :qg, status_name=pm_component_status["gen"])
end

""
function add_setpoint_generator_status!(sol, pm::GenericPowerModel)
    add_setpoint!(sol, pm, "gen", "gen_status", :z_gen, status_name=pm_component_status["gen"], conductorless=true, default_value = (item) -> item["gen_status"]*1.0)
end

""
function add_setpoint_storage!(sol, pm::GenericPowerModel)
    add_setpoint!(sol, pm, "storage", "ps", :ps)
    add_setpoint!(sol, pm, "storage", "qs", :qs)
    add_setpoint!(sol, pm, "storage", "se", :se, conductorless=true)
    # useful for model debugging
    #add_setpoint!(sol, pm, "storage", "sc", :sc, conductorless=true)
    #add_setpoint!(sol, pm, "storage", "sd", :sd, conductorless=true)
end

""
function add_setpoint_storage_status!(sol, pm::GenericPowerModel)
    add_setpoint!(sol, pm, "storage", "status", :z_storage, status_name=pm_component_status["storage"], conductorless=true, default_value = (item) -> item["status"]*1.0)
end

""
function add_setpoint_branch_flow!(sol, pm::GenericPowerModel)
>>>>>>> cc9f06e6
    # check the branch flows were requested
    if haskey(pm.setting, "output") && haskey(pm.setting["output"], "branch_flows") && pm.setting["output"]["branch_flows"] == true
        add_setpoint!(sol, pm, "branch", "pf", :p, status_name=pm_component_status["branch"], var_key = (idx,item) -> (idx, item["f_bus"], item["t_bus"]))
        add_setpoint!(sol, pm, "branch", "qf", :q, status_name=pm_component_status["branch"], var_key = (idx,item) -> (idx, item["f_bus"], item["t_bus"]))
        add_setpoint!(sol, pm, "branch", "pt", :p, status_name=pm_component_status["branch"], var_key = (idx,item) -> (idx, item["t_bus"], item["f_bus"]))
        add_setpoint!(sol, pm, "branch", "qt", :q, status_name=pm_component_status["branch"], var_key = (idx,item) -> (idx, item["t_bus"], item["f_bus"]))
    end
end

""
<<<<<<< HEAD
function add_branch_status_setpoint(sol, pm::AbstractPowerModel)
  add_setpoint(sol, pm, "branch", "br_status", :branch_z; default_value = (item) -> 1)
end

function add_branch_status_setpoint_dc(sol, pm::AbstractPowerModel)
  add_setpoint(sol, pm, "dcline", "br_status", :dcline_z; default_value = (item) -> 1)
end

""
function add_branch_ne_setpoint(sol, pm::AbstractPowerModel)
  add_setpoint(sol, pm, "ne_branch", "built", :branch_ne; default_value = (item) -> 1)
=======
function add_setpoint_dcline_flow!(sol, pm::GenericPowerModel)
    add_setpoint!(sol, pm, "dcline", "pf", :p_dc, status_name=pm_component_status["dcline"], var_key = (idx,item) -> (idx, item["f_bus"], item["t_bus"]))
    add_setpoint!(sol, pm, "dcline", "qf", :q_dc, status_name=pm_component_status["dcline"], var_key = (idx,item) -> (idx, item["f_bus"], item["t_bus"]))
    add_setpoint!(sol, pm, "dcline", "pt", :p_dc, status_name=pm_component_status["dcline"], var_key = (idx,item) -> (idx, item["t_bus"], item["f_bus"]))
    add_setpoint!(sol, pm, "dcline", "qt", :q_dc, status_name=pm_component_status["dcline"], var_key = (idx,item) -> (idx, item["t_bus"], item["f_bus"]))
end


""
function add_setpoint_branch_status!(sol, pm::GenericPowerModel)
    add_setpoint!(sol, pm, "branch", "br_status", :branch_z, status_name=pm_component_status["branch"], default_value = (item) -> item["br_status"]*1.0)
>>>>>>> cc9f06e6
end

""
function add_setpoint_dcline_status!(sol, pm::GenericPowerModel)
    add_setpoint!(sol, pm, "dcline", "br_status", :dcline_z, status_name=pm_component_status["dcline"], default_value = (item) -> item["br_status"]*1.0)
end


"adds values based on JuMP variables"
function add_setpoint!(
    sol,
    pm::AbstractPowerModel,
    dict_name,
    param_name,
    variable_symbol;
    index_name = "index",
    default_value = (item) -> NaN,
    scale = (x,item,cnd) -> x,
    var_key = (idx,item) -> idx,
    sol_dict = get(sol, dict_name, Dict{String,Any}()),
    conductorless = false,
    status_name = "status",
    inactive_status_value = 0,
)

    if conductorless
        has_variable_symbol = haskey(var(pm, pm.cnw), variable_symbol)
    else
        has_variable_symbol = haskey(var(pm, pm.cnw, pm.ccnd), variable_symbol)
    end

    variables = []
    if has_variable_symbol
        if conductorless
            variables = var(pm, pm.cnw, variable_symbol)
        else
            variables = var(pm, pm.cnw, pm.ccnd, variable_symbol)
        end
    end

    if !has_variable_symbol || length(variables) == 0
        add_setpoint_fixed!(sol, pm, dict_name, param_name; index_name=index_name, default_value=default_value, conductorless=conductorless)
        return
    end

    if InfrastructureModels.ismultinetwork(pm.data)
        data_dict = pm.data["nw"]["$(pm.cnw)"][dict_name]
    else
        data_dict = pm.data[dict_name]
    end

    if length(data_dict) > 0
        sol[dict_name] = sol_dict
    end

    mc = ismulticonductor(pm)
    for (i,item) in data_dict
        idx = Int(item[index_name])
        sol_item = sol_dict[i] = get(sol_dict, i, Dict{String,Any}())

        if conductorless
            sol_item[param_name] = default_value(item)

            if item[status_name] != inactive_status_value
                var_id = var_key(idx, item)
                variables = var(pm, pm.cnw, variable_symbol)
                sol_item[param_name] = scale(JuMP.value(variables[var_id]), item, 1)
            end
        elseif !mc
            sol_item[param_name] = default_value(item)

            if item[status_name] != inactive_status_value
                var_id = var_key(idx, item)
                variables = var(pm, variable_symbol)
                sol_item[param_name] = scale(JuMP.value(variables[var_id]), item, 1)
            end
        else
            num_conductors = length(conductor_ids(pm))
            cnd_idx = 1
            sol_item[param_name] = MultiConductorVector{Real}([default_value(item) for i in 1:num_conductors])

            if item[status_name] != inactive_status_value
                for conductor in conductor_ids(pm)
                    var_id = var_key(idx, item)
                    variables = var(pm, variable_symbol, cnd=conductor)
                    sol_item[param_name][cnd_idx] = scale(JuMP.value(variables[var_id]), item, conductor)
                    cnd_idx += 1
                end
            end
        end
    end

end


"""
adds setpoint values based on a given default_value function.

this significantly improves performance in models where values are not defined
e.g. the reactive power values in a DC power flow model
"""
function add_setpoint_fixed!(
    sol,
    pm::AbstractPowerModel,
    dict_name,
    param_name;
    index_name = "index",
    default_value = (item) -> NaN,
    sol_dict = get(sol, dict_name, Dict{String,Any}()),
    conductorless = false
)

    if InfrastructureModels.ismultinetwork(pm.data)
        data_dict = pm.data["nw"]["$(pm.cnw)"][dict_name]
    else
        data_dict = pm.data[dict_name]
    end

    if length(data_dict) > 0
        sol[dict_name] = sol_dict
    end

    for (i,item) in data_dict
        idx = Int(item[index_name])
        sol_item = sol_dict[i] = get(sol_dict, i, Dict{String,Any}())

        if conductorless
            sol_item[param_name] = default_value(item)
        else
            num_conductors = length(conductor_ids(pm))
            cnd_idx = 1
            sol_item[param_name] = MultiConductorVector{Real}([default_value(item) for i in 1:num_conductors])
        end

        # remove MultiConductorValue, if it was not a ismulticonductor network
        if !ismulticonductor(pm)
            sol_item[param_name] = sol_item[param_name][1]
        end
    end
end



"""

    function add_dual!(
        sol::AbstractDict,
        pm::AbstractPowerModel,
        dict_name::AbstractString,
        param_name::AbstractString,
        con_symbol::Symbol;
        index_name::AbstractString = "index",
        default_value::Function = (item) -> NaN,
        scale::Function = (x,item,cnd) -> x,
        con_key::Function = (idx,item) -> idx,
    )

This function takes care of adding the values of dual variables to the solution Dict.

# Arguments

- `sol::AbstractDict`: The dict where the desired final details of the solution are stored;
- `pm::AbstractPowerModel`: The PowerModel which has been considered;
- `dict_name::AbstractString`: The particular class of items for the solution (e.g. branch, bus);
- `param_name::AbstractString`: The name associated to the dual variable;
- `con_symbol::Symbol`: the Symbol attached to the class of constraints;
- `index_name::AbstractString = "index"`: ;
- `default_value::Function = (item) -> NaN`: a function that assign to each item a default value, for missing data;
- `scale::Function = (x,item) -> x`: a function to rescale the values of the dual variables, if needed;
- `con_key::Function = (idx,item) -> idx`: a method to extract the actual dual variables.
- `status_name::AbstractString: the status field of the given component type`
- `inactive_status_value::Any: the value of the status field indicating an inactive component`

"""
function add_dual!(
    sol::AbstractDict,
    pm::AbstractPowerModel,
    dict_name::AbstractString,
    param_name::AbstractString,
    con_symbol::Symbol;
    index_name::AbstractString = "index",
    default_value::Function = (item) -> NaN,
    scale::Function = (x,item,cnd) -> x,
    con_key::Function = (idx,item) -> idx,
    conductorless = false,
    status_name = "status",
    inactive_status_value = 0,
)
    sol_dict = get(sol, dict_name, Dict{String,Any}())


    constraints = []
    if conductorless
        has_con_symbol = haskey(con(pm, pm.cnw), con_symbol)
    else
        has_con_symbol = haskey(con(pm, pm.cnw, pm.ccnd), con_symbol)
    end

    if has_con_symbol
        if conductorless
            constraints = con(pm, pm.cnw, con_symbol)
        else
            constraints = con(pm, pm.cnw, pm.ccnd, con_symbol)
        end
    end

    if !has_con_symbol || length(constraints) == 0
        add_dual_fixed!(sol, pm, dict_name, param_name; index_name=index_name, default_value=default_value, conductorless=conductorless)
        return
    end


    if ismultinetwork(pm)
        data_dict = pm.data["nw"]["$(pm.cnw)"][dict_name]
    else
        data_dict = pm.data[dict_name]
    end

    if length(data_dict) > 0
        sol[dict_name] = sol_dict
    end

    mc = ismulticonductor(pm)
    for (i,item) in data_dict
        idx = Int(item[index_name])
        sol_item = sol_dict[i] = get(sol_dict, i, Dict{String,Any}())

        if conductorless
            sol_item[param_name] = default_value(item)

            if item[status_name] != inactive_status_value
                con_id = con_key(idx, item)
                constraints = con(pm, pm.cnw, con_symbol)
                sol_item[param_name] = scale(JuMP.dual(constraints[var_id]), item, 1)
            end
        elseif !mc
            sol_item[param_name] = default_value(item)

            if item[status_name] != inactive_status_value
                con_id = con_key(idx, item)
                constraints = con(pm, con_symbol)
                sol_item[param_name] = scale(JuMP.dual(constraints[con_id]), item, 1)
            end
        else
            num_conductors = length(conductor_ids(pm))
            cnd_idx = 1
            sol_item[param_name] = MultiConductorVector(default_value(item), num_conductors)

            if item[status_name] != inactive_status_value
                for conductor in conductor_ids(pm)
                    con_id = con_key(idx, item)
                    constraints = con(pm, con_symbol, cnd=conductor)
                    sol_item[param_name][cnd_idx] = scale(JuMP.dual(constraints[con_id]), item, conductor)
                    cnd_idx += 1
                end
            end
        end
    end
end


function add_dual_fixed!(
    sol::AbstractDict,
    pm::GenericPowerModel,
    dict_name::AbstractString,
    param_name::AbstractString;
    index_name::AbstractString = "index",
    default_value::Function = (item) -> NaN,
    conductorless=false
)
    sol_dict = get(sol, dict_name, Dict{String,Any}())

    if ismultinetwork(pm)
        data_dict = pm.data["nw"]["$(pm.cnw)"][dict_name]
    else
        data_dict = pm.data[dict_name]
    end

    if length(data_dict) > 0
        sol[dict_name] = sol_dict
    end

    for (i,item) in data_dict
        idx = Int(item[index_name])
        sol_item = sol_dict[i] = get(sol_dict, i, Dict{String,Any}())

        if conductorless
            sol_item[param_name] = default_value(item)
        else
            num_conductors = length(conductor_ids(pm))
            cnd_idx = 1
            sol_item[param_name] = MultiConductorVector{Real}([default_value(item) for i in 1:num_conductors])
        end

        # remove MultiConductorValue, if it was not a ismulticonductor network
        if !ismulticonductor(pm)
            sol_item[param_name] = sol_item[param_name][1]
        end
    end
end


""
function _guard_objective_value(model)
    obj_val = NaN

    try
        obj_val = JuMP.objective_value(model)
    catch
    end

    return obj_val
end


""
function _guard_objective_bound(model)
    obj_lb = -Inf

    try
        obj_lb = JuMP.objective_bound(model)
    catch
    end

    return obj_lb
end
<|MERGE_RESOLUTION|>--- conflicted
+++ resolved
@@ -1,560 +1,526 @@
-""
-<<<<<<< HEAD
-function build_solution(pm::AbstractPowerModel, solve_time; solution_builder = get_solution)
-=======
-function build_solution(pm::GenericPowerModel, solve_time; solution_builder=solution_opf!)
->>>>>>> cc9f06e6
-    # TODO @assert that the model is solved
-
-    sol = _init_solution(pm)
-    data = Dict{String,Any}("name" => pm.data["name"])
-
-    if InfrastructureModels.ismultinetwork(pm.data)
-        sol["multinetwork"] = true
-        sol_nws = sol["nw"] = Dict{String,Any}()
-        data_nws = data["nw"] = Dict{String,Any}()
-
-        for (n,nw_data) in pm.data["nw"]
-            sol_nw = sol_nws[n] = Dict{String,Any}()
-            if haskey(nw_data, "conductors")
-                sol_nw["conductors"] = nw_data["conductors"]
-            end
-            pm.cnw = parse(Int, n)
-            solution_builder(pm, sol_nw)
-            data_nws[n] = Dict(
-                "name" => get(nw_data, "name", "anonymous"),
-                "bus_count" => length(nw_data["bus"]),
-                "branch_count" => length(nw_data["branch"])
-            )
-        end
-    else
-        if haskey(pm.data, "conductors")
-            sol["conductors"] = pm.data["conductors"]
-        end
-        solution_builder(pm, sol)
-        data["bus_count"] = length(pm.data["bus"])
-        data["branch_count"] = length(pm.data["branch"])
-    end
-
-    solution = Dict{String,Any}(
-        "optimizer" => JuMP.solver_name(pm.model),
-        "termination_status" => JuMP.termination_status(pm.model),
-        "primal_status" => JuMP.primal_status(pm.model),
-        "dual_status" => JuMP.dual_status(pm.model),
-        "objective" => _guard_objective_value(pm.model),
-        "objective_lb" => _guard_objective_bound(pm.model),
-        "solve_time" => solve_time,
-        "solution" => sol,
-        "machine" => Dict(
-            "cpu" => Sys.cpu_info()[1].model,
-            "memory" => string(Sys.total_memory()/2^30, " Gb")
-            ),
-        "data" => data
-    )
-
-    return solution
-end
-
-""
-<<<<<<< HEAD
-function init_solution(pm::AbstractPowerModel)
-=======
-function _init_solution(pm::GenericPowerModel)
->>>>>>> cc9f06e6
-    data_keys = ["per_unit", "baseMVA"]
-    return Dict{String,Any}(key => pm.data[key] for key in data_keys)
-end
-
-""
-<<<<<<< HEAD
-function get_solution(pm::AbstractPowerModel, sol::Dict{String,<:Any})
-    add_bus_voltage_setpoint(sol, pm)
-    add_generator_power_setpoint(sol, pm)
-    add_storage_setpoint(sol, pm)
-    add_branch_flow_setpoint(sol, pm)
-    add_dcline_flow_setpoint(sol, pm)
-
-    add_kcl_duals(sol, pm)
-    add_sm_duals(sol, pm) # Adds the duals of the transmission lines' thermal limits.
-end
-
-""
-function add_bus_voltage_setpoint(sol, pm::AbstractPowerModel)
-    add_setpoint(sol, pm, "bus", "vm", :vm)
-    add_setpoint(sol, pm, "bus", "va", :va)
-end
-
-""
-function add_kcl_duals(sol, pm::AbstractPowerModel)
-=======
-function solution_opf!(pm::GenericPowerModel, sol::Dict{String,<:Any})
-    add_setpoint_bus_voltage!(sol, pm)
-    add_setpoint_generator_power!(sol, pm)
-    add_setpoint_storage!(sol, pm)
-    add_setpoint_branch_flow!(sol, pm)
-    add_setpoint_dcline_flow!(sol, pm)
-
-    add_dual_kcl!(sol, pm)
-    add_dual_sm!(sol, pm) # Adds the duals of the transmission lines' thermal limits.
-end
-
-""
-function add_setpoint_bus_voltage!(sol, pm::GenericPowerModel)
-    add_setpoint!(sol, pm, "bus", "vm", :vm, status_name=pm_component_status["bus"], inactive_status_value = pm_component_status_inactive["bus"])
-    add_setpoint!(sol, pm, "bus", "va", :va, status_name=pm_component_status["bus"], inactive_status_value = pm_component_status_inactive["bus"])
-end
-
-""
-function add_dual_kcl!(sol, pm::GenericPowerModel)
->>>>>>> cc9f06e6
-    if haskey(pm.setting, "output") && haskey(pm.setting["output"], "duals") && pm.setting["output"]["duals"] == true
-        add_dual!(sol, pm, "bus", "lam_kcl_r", :kcl_p, status_name=pm_component_status["bus"], inactive_status_value = pm_component_status_inactive["bus"])
-        add_dual!(sol, pm, "bus", "lam_kcl_i", :kcl_q, status_name=pm_component_status["bus"], inactive_status_value = pm_component_status_inactive["bus"])
-    end
-end
-
-""
-<<<<<<< HEAD
-function add_sm_duals(sol, pm::AbstractPowerModel)
-=======
-function add_dual_sm!(sol, pm::GenericPowerModel)
->>>>>>> cc9f06e6
-    if haskey(pm.setting, "output") && haskey(pm.setting["output"], "duals") && pm.setting["output"]["duals"] == true
-        add_dual!(sol, pm, "branch", "mu_sm_fr", :sm_fr, status_name=pm_component_status["branch"])
-        add_dual!(sol, pm, "branch", "mu_sm_to", :sm_to, status_name=pm_component_status["branch"])
-    end
-end
-
-""
-<<<<<<< HEAD
-function add_generator_power_setpoint(sol, pm::AbstractPowerModel)
-    add_setpoint(sol, pm, "gen", "pg", :pg)
-    add_setpoint(sol, pm, "gen", "qg", :qg)
-end
-
-""
-function add_generator_status_setpoint(sol, pm::AbstractPowerModel)
-    add_setpoint(sol, pm, "gen", "gen_status", :z_gen; conductorless=true, default_value = (item) -> item["gen_status"]*1.0)
-end
-
-""
-function add_storage_setpoint(sol, pm::AbstractPowerModel)
-    add_setpoint(sol, pm, "storage", "ps", :ps)
-    add_setpoint(sol, pm, "storage", "qs", :qs)
-    add_setpoint(sol, pm, "storage", "se", :se, conductorless=true)
-    # useful for model debugging
-    #add_setpoint(sol, pm, "storage", "sc", :sc, conductorless=true)
-    #add_setpoint(sol, pm, "storage", "sd", :sd, conductorless=true)
-end
-
-""
-function add_branch_flow_setpoint(sol, pm::AbstractPowerModel)
-    # check the branch flows were requested
-    if haskey(pm.setting, "output") && haskey(pm.setting["output"], "branch_flows") && pm.setting["output"]["branch_flows"] == true
-        add_setpoint(sol, pm, "branch", "pf", :p; extract_var = (var,idx,item) -> var[(idx, item["f_bus"], item["t_bus"])])
-        add_setpoint(sol, pm, "branch", "qf", :q; extract_var = (var,idx,item) -> var[(idx, item["f_bus"], item["t_bus"])])
-        add_setpoint(sol, pm, "branch", "pt", :p; extract_var = (var,idx,item) -> var[(idx, item["t_bus"], item["f_bus"])])
-        add_setpoint(sol, pm, "branch", "qt", :q; extract_var = (var,idx,item) -> var[(idx, item["t_bus"], item["f_bus"])])
-    end
-end
-
-""
-function add_dcline_flow_setpoint(sol, pm::AbstractPowerModel)
-    add_setpoint(sol, pm, "dcline", "pf", :p_dc; extract_var = (var,idx,item) -> var[(idx, item["f_bus"], item["t_bus"])])
-    add_setpoint(sol, pm, "dcline", "qf", :q_dc; extract_var = (var,idx,item) -> var[(idx, item["f_bus"], item["t_bus"])])
-    add_setpoint(sol, pm, "dcline", "pt", :p_dc; extract_var = (var,idx,item) -> var[(idx, item["t_bus"], item["f_bus"])])
-    add_setpoint(sol, pm, "dcline", "qt", :q_dc; extract_var = (var,idx,item) -> var[(idx, item["t_bus"], item["f_bus"])])
-end
-
-""
-function add_branch_flow_setpoint_ne(sol, pm::AbstractPowerModel)
-=======
-function add_setpoint_generator_power!(sol, pm::GenericPowerModel)
-    add_setpoint!(sol, pm, "gen", "pg", :pg, status_name=pm_component_status["gen"])
-    add_setpoint!(sol, pm, "gen", "qg", :qg, status_name=pm_component_status["gen"])
-end
-
-""
-function add_setpoint_generator_status!(sol, pm::GenericPowerModel)
-    add_setpoint!(sol, pm, "gen", "gen_status", :z_gen, status_name=pm_component_status["gen"], conductorless=true, default_value = (item) -> item["gen_status"]*1.0)
-end
-
-""
-function add_setpoint_storage!(sol, pm::GenericPowerModel)
-    add_setpoint!(sol, pm, "storage", "ps", :ps)
-    add_setpoint!(sol, pm, "storage", "qs", :qs)
-    add_setpoint!(sol, pm, "storage", "se", :se, conductorless=true)
-    # useful for model debugging
-    #add_setpoint!(sol, pm, "storage", "sc", :sc, conductorless=true)
-    #add_setpoint!(sol, pm, "storage", "sd", :sd, conductorless=true)
-end
-
-""
-function add_setpoint_storage_status!(sol, pm::GenericPowerModel)
-    add_setpoint!(sol, pm, "storage", "status", :z_storage, status_name=pm_component_status["storage"], conductorless=true, default_value = (item) -> item["status"]*1.0)
-end
-
-""
-function add_setpoint_branch_flow!(sol, pm::GenericPowerModel)
->>>>>>> cc9f06e6
-    # check the branch flows were requested
-    if haskey(pm.setting, "output") && haskey(pm.setting["output"], "branch_flows") && pm.setting["output"]["branch_flows"] == true
-        add_setpoint!(sol, pm, "branch", "pf", :p, status_name=pm_component_status["branch"], var_key = (idx,item) -> (idx, item["f_bus"], item["t_bus"]))
-        add_setpoint!(sol, pm, "branch", "qf", :q, status_name=pm_component_status["branch"], var_key = (idx,item) -> (idx, item["f_bus"], item["t_bus"]))
-        add_setpoint!(sol, pm, "branch", "pt", :p, status_name=pm_component_status["branch"], var_key = (idx,item) -> (idx, item["t_bus"], item["f_bus"]))
-        add_setpoint!(sol, pm, "branch", "qt", :q, status_name=pm_component_status["branch"], var_key = (idx,item) -> (idx, item["t_bus"], item["f_bus"]))
-    end
-end
-
-""
-<<<<<<< HEAD
-function add_branch_status_setpoint(sol, pm::AbstractPowerModel)
-  add_setpoint(sol, pm, "branch", "br_status", :branch_z; default_value = (item) -> 1)
-end
-
-function add_branch_status_setpoint_dc(sol, pm::AbstractPowerModel)
-  add_setpoint(sol, pm, "dcline", "br_status", :dcline_z; default_value = (item) -> 1)
-end
-
-""
-function add_branch_ne_setpoint(sol, pm::AbstractPowerModel)
-  add_setpoint(sol, pm, "ne_branch", "built", :branch_ne; default_value = (item) -> 1)
-=======
-function add_setpoint_dcline_flow!(sol, pm::GenericPowerModel)
-    add_setpoint!(sol, pm, "dcline", "pf", :p_dc, status_name=pm_component_status["dcline"], var_key = (idx,item) -> (idx, item["f_bus"], item["t_bus"]))
-    add_setpoint!(sol, pm, "dcline", "qf", :q_dc, status_name=pm_component_status["dcline"], var_key = (idx,item) -> (idx, item["f_bus"], item["t_bus"]))
-    add_setpoint!(sol, pm, "dcline", "pt", :p_dc, status_name=pm_component_status["dcline"], var_key = (idx,item) -> (idx, item["t_bus"], item["f_bus"]))
-    add_setpoint!(sol, pm, "dcline", "qt", :q_dc, status_name=pm_component_status["dcline"], var_key = (idx,item) -> (idx, item["t_bus"], item["f_bus"]))
-end
-
-
-""
-function add_setpoint_branch_status!(sol, pm::GenericPowerModel)
-    add_setpoint!(sol, pm, "branch", "br_status", :branch_z, status_name=pm_component_status["branch"], default_value = (item) -> item["br_status"]*1.0)
->>>>>>> cc9f06e6
-end
-
-""
-function add_setpoint_dcline_status!(sol, pm::GenericPowerModel)
-    add_setpoint!(sol, pm, "dcline", "br_status", :dcline_z, status_name=pm_component_status["dcline"], default_value = (item) -> item["br_status"]*1.0)
-end
-
-
-"adds values based on JuMP variables"
-function add_setpoint!(
-    sol,
-    pm::AbstractPowerModel,
-    dict_name,
-    param_name,
-    variable_symbol;
-    index_name = "index",
-    default_value = (item) -> NaN,
-    scale = (x,item,cnd) -> x,
-    var_key = (idx,item) -> idx,
-    sol_dict = get(sol, dict_name, Dict{String,Any}()),
-    conductorless = false,
-    status_name = "status",
-    inactive_status_value = 0,
-)
-
-    if conductorless
-        has_variable_symbol = haskey(var(pm, pm.cnw), variable_symbol)
-    else
-        has_variable_symbol = haskey(var(pm, pm.cnw, pm.ccnd), variable_symbol)
-    end
-
-    variables = []
-    if has_variable_symbol
-        if conductorless
-            variables = var(pm, pm.cnw, variable_symbol)
-        else
-            variables = var(pm, pm.cnw, pm.ccnd, variable_symbol)
-        end
-    end
-
-    if !has_variable_symbol || length(variables) == 0
-        add_setpoint_fixed!(sol, pm, dict_name, param_name; index_name=index_name, default_value=default_value, conductorless=conductorless)
-        return
-    end
-
-    if InfrastructureModels.ismultinetwork(pm.data)
-        data_dict = pm.data["nw"]["$(pm.cnw)"][dict_name]
-    else
-        data_dict = pm.data[dict_name]
-    end
-
-    if length(data_dict) > 0
-        sol[dict_name] = sol_dict
-    end
-
-    mc = ismulticonductor(pm)
-    for (i,item) in data_dict
-        idx = Int(item[index_name])
-        sol_item = sol_dict[i] = get(sol_dict, i, Dict{String,Any}())
-
-        if conductorless
-            sol_item[param_name] = default_value(item)
-
-            if item[status_name] != inactive_status_value
-                var_id = var_key(idx, item)
-                variables = var(pm, pm.cnw, variable_symbol)
-                sol_item[param_name] = scale(JuMP.value(variables[var_id]), item, 1)
-            end
-        elseif !mc
-            sol_item[param_name] = default_value(item)
-
-            if item[status_name] != inactive_status_value
-                var_id = var_key(idx, item)
-                variables = var(pm, variable_symbol)
-                sol_item[param_name] = scale(JuMP.value(variables[var_id]), item, 1)
-            end
-        else
-            num_conductors = length(conductor_ids(pm))
-            cnd_idx = 1
-            sol_item[param_name] = MultiConductorVector{Real}([default_value(item) for i in 1:num_conductors])
-
-            if item[status_name] != inactive_status_value
-                for conductor in conductor_ids(pm)
-                    var_id = var_key(idx, item)
-                    variables = var(pm, variable_symbol, cnd=conductor)
-                    sol_item[param_name][cnd_idx] = scale(JuMP.value(variables[var_id]), item, conductor)
-                    cnd_idx += 1
-                end
-            end
-        end
-    end
-
-end
-
-
-"""
-adds setpoint values based on a given default_value function.
-
-this significantly improves performance in models where values are not defined
-e.g. the reactive power values in a DC power flow model
-"""
-function add_setpoint_fixed!(
-    sol,
-    pm::AbstractPowerModel,
-    dict_name,
-    param_name;
-    index_name = "index",
-    default_value = (item) -> NaN,
-    sol_dict = get(sol, dict_name, Dict{String,Any}()),
-    conductorless = false
-)
-
-    if InfrastructureModels.ismultinetwork(pm.data)
-        data_dict = pm.data["nw"]["$(pm.cnw)"][dict_name]
-    else
-        data_dict = pm.data[dict_name]
-    end
-
-    if length(data_dict) > 0
-        sol[dict_name] = sol_dict
-    end
-
-    for (i,item) in data_dict
-        idx = Int(item[index_name])
-        sol_item = sol_dict[i] = get(sol_dict, i, Dict{String,Any}())
-
-        if conductorless
-            sol_item[param_name] = default_value(item)
-        else
-            num_conductors = length(conductor_ids(pm))
-            cnd_idx = 1
-            sol_item[param_name] = MultiConductorVector{Real}([default_value(item) for i in 1:num_conductors])
-        end
-
-        # remove MultiConductorValue, if it was not a ismulticonductor network
-        if !ismulticonductor(pm)
-            sol_item[param_name] = sol_item[param_name][1]
-        end
-    end
-end
-
-
-
-"""
-
-    function add_dual!(
-        sol::AbstractDict,
-        pm::AbstractPowerModel,
-        dict_name::AbstractString,
-        param_name::AbstractString,
-        con_symbol::Symbol;
-        index_name::AbstractString = "index",
-        default_value::Function = (item) -> NaN,
-        scale::Function = (x,item,cnd) -> x,
-        con_key::Function = (idx,item) -> idx,
-    )
-
-This function takes care of adding the values of dual variables to the solution Dict.
-
-# Arguments
-
-- `sol::AbstractDict`: The dict where the desired final details of the solution are stored;
-- `pm::AbstractPowerModel`: The PowerModel which has been considered;
-- `dict_name::AbstractString`: The particular class of items for the solution (e.g. branch, bus);
-- `param_name::AbstractString`: The name associated to the dual variable;
-- `con_symbol::Symbol`: the Symbol attached to the class of constraints;
-- `index_name::AbstractString = "index"`: ;
-- `default_value::Function = (item) -> NaN`: a function that assign to each item a default value, for missing data;
-- `scale::Function = (x,item) -> x`: a function to rescale the values of the dual variables, if needed;
-- `con_key::Function = (idx,item) -> idx`: a method to extract the actual dual variables.
-- `status_name::AbstractString: the status field of the given component type`
-- `inactive_status_value::Any: the value of the status field indicating an inactive component`
-
-"""
-function add_dual!(
-    sol::AbstractDict,
-    pm::AbstractPowerModel,
-    dict_name::AbstractString,
-    param_name::AbstractString,
-    con_symbol::Symbol;
-    index_name::AbstractString = "index",
-    default_value::Function = (item) -> NaN,
-    scale::Function = (x,item,cnd) -> x,
-    con_key::Function = (idx,item) -> idx,
-    conductorless = false,
-    status_name = "status",
-    inactive_status_value = 0,
-)
-    sol_dict = get(sol, dict_name, Dict{String,Any}())
-
-
-    constraints = []
-    if conductorless
-        has_con_symbol = haskey(con(pm, pm.cnw), con_symbol)
-    else
-        has_con_symbol = haskey(con(pm, pm.cnw, pm.ccnd), con_symbol)
-    end
-
-    if has_con_symbol
-        if conductorless
-            constraints = con(pm, pm.cnw, con_symbol)
-        else
-            constraints = con(pm, pm.cnw, pm.ccnd, con_symbol)
-        end
-    end
-
-    if !has_con_symbol || length(constraints) == 0
-        add_dual_fixed!(sol, pm, dict_name, param_name; index_name=index_name, default_value=default_value, conductorless=conductorless)
-        return
-    end
-
-
-    if ismultinetwork(pm)
-        data_dict = pm.data["nw"]["$(pm.cnw)"][dict_name]
-    else
-        data_dict = pm.data[dict_name]
-    end
-
-    if length(data_dict) > 0
-        sol[dict_name] = sol_dict
-    end
-
-    mc = ismulticonductor(pm)
-    for (i,item) in data_dict
-        idx = Int(item[index_name])
-        sol_item = sol_dict[i] = get(sol_dict, i, Dict{String,Any}())
-
-        if conductorless
-            sol_item[param_name] = default_value(item)
-
-            if item[status_name] != inactive_status_value
-                con_id = con_key(idx, item)
-                constraints = con(pm, pm.cnw, con_symbol)
-                sol_item[param_name] = scale(JuMP.dual(constraints[var_id]), item, 1)
-            end
-        elseif !mc
-            sol_item[param_name] = default_value(item)
-
-            if item[status_name] != inactive_status_value
-                con_id = con_key(idx, item)
-                constraints = con(pm, con_symbol)
-                sol_item[param_name] = scale(JuMP.dual(constraints[con_id]), item, 1)
-            end
-        else
-            num_conductors = length(conductor_ids(pm))
-            cnd_idx = 1
-            sol_item[param_name] = MultiConductorVector(default_value(item), num_conductors)
-
-            if item[status_name] != inactive_status_value
-                for conductor in conductor_ids(pm)
-                    con_id = con_key(idx, item)
-                    constraints = con(pm, con_symbol, cnd=conductor)
-                    sol_item[param_name][cnd_idx] = scale(JuMP.dual(constraints[con_id]), item, conductor)
-                    cnd_idx += 1
-                end
-            end
-        end
-    end
-end
-
-
-function add_dual_fixed!(
-    sol::AbstractDict,
-    pm::GenericPowerModel,
-    dict_name::AbstractString,
-    param_name::AbstractString;
-    index_name::AbstractString = "index",
-    default_value::Function = (item) -> NaN,
-    conductorless=false
-)
-    sol_dict = get(sol, dict_name, Dict{String,Any}())
-
-    if ismultinetwork(pm)
-        data_dict = pm.data["nw"]["$(pm.cnw)"][dict_name]
-    else
-        data_dict = pm.data[dict_name]
-    end
-
-    if length(data_dict) > 0
-        sol[dict_name] = sol_dict
-    end
-
-    for (i,item) in data_dict
-        idx = Int(item[index_name])
-        sol_item = sol_dict[i] = get(sol_dict, i, Dict{String,Any}())
-
-        if conductorless
-            sol_item[param_name] = default_value(item)
-        else
-            num_conductors = length(conductor_ids(pm))
-            cnd_idx = 1
-            sol_item[param_name] = MultiConductorVector{Real}([default_value(item) for i in 1:num_conductors])
-        end
-
-        # remove MultiConductorValue, if it was not a ismulticonductor network
-        if !ismulticonductor(pm)
-            sol_item[param_name] = sol_item[param_name][1]
-        end
-    end
-end
-
-
-""
-function _guard_objective_value(model)
-    obj_val = NaN
-
-    try
-        obj_val = JuMP.objective_value(model)
-    catch
-    end
-
-    return obj_val
-end
-
-
-""
-function _guard_objective_bound(model)
-    obj_lb = -Inf
-
-    try
-        obj_lb = JuMP.objective_bound(model)
-    catch
-    end
-
-    return obj_lb
-end
+""
+function build_solution(pm::AbstractPowerModel, solve_time; solution_builder=solution_opf!)
+    # TODO @assert that the model is solved
+
+    sol = _init_solution(pm)
+    data = Dict{String,Any}("name" => pm.data["name"])
+
+    if InfrastructureModels.ismultinetwork(pm.data)
+        sol["multinetwork"] = true
+        sol_nws = sol["nw"] = Dict{String,Any}()
+        data_nws = data["nw"] = Dict{String,Any}()
+
+        for (n,nw_data) in pm.data["nw"]
+            sol_nw = sol_nws[n] = Dict{String,Any}()
+            if haskey(nw_data, "conductors")
+                sol_nw["conductors"] = nw_data["conductors"]
+            end
+            pm.cnw = parse(Int, n)
+            solution_builder(pm, sol_nw)
+            data_nws[n] = Dict(
+                "name" => get(nw_data, "name", "anonymous"),
+                "bus_count" => length(nw_data["bus"]),
+                "branch_count" => length(nw_data["branch"])
+            )
+        end
+    else
+        if haskey(pm.data, "conductors")
+            sol["conductors"] = pm.data["conductors"]
+        end
+        solution_builder(pm, sol)
+        data["bus_count"] = length(pm.data["bus"])
+        data["branch_count"] = length(pm.data["branch"])
+    end
+
+    solution = Dict{String,Any}(
+        "optimizer" => JuMP.solver_name(pm.model),
+        "termination_status" => JuMP.termination_status(pm.model),
+        "primal_status" => JuMP.primal_status(pm.model),
+        "dual_status" => JuMP.dual_status(pm.model),
+        "objective" => _guard_objective_value(pm.model),
+        "objective_lb" => _guard_objective_bound(pm.model),
+        "solve_time" => solve_time,
+        "solution" => sol,
+        "machine" => Dict(
+            "cpu" => Sys.cpu_info()[1].model,
+            "memory" => string(Sys.total_memory()/2^30, " Gb")
+            ),
+        "data" => data
+    )
+
+    return solution
+end
+
+""
+function _init_solution(pm::AbstractPowerModel)
+    data_keys = ["per_unit", "baseMVA"]
+    return Dict{String,Any}(key => pm.data[key] for key in data_keys)
+end
+
+""
+function get_solution(pm::AbstractPowerModel, sol::Dict{String,<:Any})
+    add_bus_voltage_setpoint(sol, pm)
+    add_generator_power_setpoint(sol, pm)
+    add_storage_setpoint(sol, pm)
+    add_branch_flow_setpoint(sol, pm)
+    add_dcline_flow_setpoint(sol, pm)
+
+    add_kcl_duals(sol, pm)
+    add_sm_duals(sol, pm) # Adds the duals of the transmission lines' thermal limits.
+end
+
+""
+function add_bus_voltage_setpoint(sol, pm::AbstractPowerModel)
+    add_setpoint(sol, pm, "bus", "vm", :vm)
+    add_setpoint(sol, pm, "bus", "va", :va)
+end
+
+""
+function solution_opf!(pm::AbstractPowerModel, sol::Dict{String,<:Any})
+    add_setpoint_bus_voltage!(sol, pm)
+    add_setpoint_generator_power!(sol, pm)
+    add_setpoint_storage!(sol, pm)
+    add_setpoint_branch_flow!(sol, pm)
+    add_setpoint_dcline_flow!(sol, pm)
+
+    add_dual_kcl!(sol, pm)
+    add_dual_sm!(sol, pm) # Adds the duals of the transmission lines' thermal limits.
+end
+
+""
+function add_setpoint_bus_voltage!(sol, pm::AbstractPowerModel)
+    add_setpoint!(sol, pm, "bus", "vm", :vm, status_name=pm_component_status["bus"], inactive_status_value = pm_component_status_inactive["bus"])
+    add_setpoint!(sol, pm, "bus", "va", :va, status_name=pm_component_status["bus"], inactive_status_value = pm_component_status_inactive["bus"])
+end
+
+""
+function add_dual_kcl!(sol, pm::AbstractPowerModel)
+    if haskey(pm.setting, "output") && haskey(pm.setting["output"], "duals") && pm.setting["output"]["duals"] == true
+        add_dual!(sol, pm, "bus", "lam_kcl_r", :kcl_p, status_name=pm_component_status["bus"], inactive_status_value = pm_component_status_inactive["bus"])
+        add_dual!(sol, pm, "bus", "lam_kcl_i", :kcl_q, status_name=pm_component_status["bus"], inactive_status_value = pm_component_status_inactive["bus"])
+    end
+end
+
+""
+function add_dual_sm!(sol, pm::AbstractPowerModel)
+    if haskey(pm.setting, "output") && haskey(pm.setting["output"], "duals") && pm.setting["output"]["duals"] == true
+        add_dual!(sol, pm, "branch", "mu_sm_fr", :sm_fr, status_name=pm_component_status["branch"])
+        add_dual!(sol, pm, "branch", "mu_sm_to", :sm_to, status_name=pm_component_status["branch"])
+    end
+end
+
+""
+function add_generator_power_setpoint(sol, pm::AbstractPowerModel)
+    add_setpoint(sol, pm, "gen", "pg", :pg)
+    add_setpoint(sol, pm, "gen", "qg", :qg)
+end
+
+""
+function add_generator_status_setpoint(sol, pm::AbstractPowerModel)
+    add_setpoint(sol, pm, "gen", "gen_status", :z_gen; conductorless=true, default_value = (item) -> item["gen_status"]*1.0)
+end
+
+""
+function add_storage_setpoint(sol, pm::AbstractPowerModel)
+    add_setpoint(sol, pm, "storage", "ps", :ps)
+    add_setpoint(sol, pm, "storage", "qs", :qs)
+    add_setpoint(sol, pm, "storage", "se", :se, conductorless=true)
+    # useful for model debugging
+    #add_setpoint(sol, pm, "storage", "sc", :sc, conductorless=true)
+    #add_setpoint(sol, pm, "storage", "sd", :sd, conductorless=true)
+end
+
+""
+function add_branch_flow_setpoint(sol, pm::AbstractPowerModel)
+    # check the branch flows were requested
+    if haskey(pm.setting, "output") && haskey(pm.setting["output"], "branch_flows") && pm.setting["output"]["branch_flows"] == true
+        add_setpoint(sol, pm, "branch", "pf", :p; extract_var = (var,idx,item) -> var[(idx, item["f_bus"], item["t_bus"])])
+        add_setpoint(sol, pm, "branch", "qf", :q; extract_var = (var,idx,item) -> var[(idx, item["f_bus"], item["t_bus"])])
+        add_setpoint(sol, pm, "branch", "pt", :p; extract_var = (var,idx,item) -> var[(idx, item["t_bus"], item["f_bus"])])
+        add_setpoint(sol, pm, "branch", "qt", :q; extract_var = (var,idx,item) -> var[(idx, item["t_bus"], item["f_bus"])])
+    end
+end
+
+""
+function add_dcline_flow_setpoint(sol, pm::AbstractPowerModel)
+    add_setpoint(sol, pm, "dcline", "pf", :p_dc; extract_var = (var,idx,item) -> var[(idx, item["f_bus"], item["t_bus"])])
+    add_setpoint(sol, pm, "dcline", "qf", :q_dc; extract_var = (var,idx,item) -> var[(idx, item["f_bus"], item["t_bus"])])
+    add_setpoint(sol, pm, "dcline", "pt", :p_dc; extract_var = (var,idx,item) -> var[(idx, item["t_bus"], item["f_bus"])])
+    add_setpoint(sol, pm, "dcline", "qt", :q_dc; extract_var = (var,idx,item) -> var[(idx, item["t_bus"], item["f_bus"])])
+end
+
+""
+function add_setpoint_generator_power!(sol, pm::AbstractPowerModel)
+    add_setpoint!(sol, pm, "gen", "pg", :pg, status_name=pm_component_status["gen"])
+    add_setpoint!(sol, pm, "gen", "qg", :qg, status_name=pm_component_status["gen"])
+end
+
+""
+function add_setpoint_generator_status!(sol, pm::AbstractPowerModel)
+    add_setpoint!(sol, pm, "gen", "gen_status", :z_gen, status_name=pm_component_status["gen"], conductorless=true, default_value = (item) -> item["gen_status"]*1.0)
+end
+
+""
+function add_setpoint_storage!(sol, pm::AbstractPowerModel)
+    add_setpoint!(sol, pm, "storage", "ps", :ps)
+    add_setpoint!(sol, pm, "storage", "qs", :qs)
+    add_setpoint!(sol, pm, "storage", "se", :se, conductorless=true)
+    # useful for model debugging
+    #add_setpoint!(sol, pm, "storage", "sc", :sc, conductorless=true)
+    #add_setpoint!(sol, pm, "storage", "sd", :sd, conductorless=true)
+end
+
+""
+function add_setpoint_storage_status!(sol, pm::AbstractPowerModel)
+    add_setpoint!(sol, pm, "storage", "status", :z_storage, status_name=pm_component_status["storage"], conductorless=true, default_value = (item) -> item["status"]*1.0)
+end
+
+""
+function add_setpoint_branch_flow!(sol, pm::AbstractPowerModel)
+    # check the branch flows were requested
+    if haskey(pm.setting, "output") && haskey(pm.setting["output"], "branch_flows") && pm.setting["output"]["branch_flows"] == true
+        add_setpoint!(sol, pm, "branch", "pf", :p, status_name=pm_component_status["branch"], var_key = (idx,item) -> (idx, item["f_bus"], item["t_bus"]))
+        add_setpoint!(sol, pm, "branch", "qf", :q, status_name=pm_component_status["branch"], var_key = (idx,item) -> (idx, item["f_bus"], item["t_bus"]))
+        add_setpoint!(sol, pm, "branch", "pt", :p, status_name=pm_component_status["branch"], var_key = (idx,item) -> (idx, item["t_bus"], item["f_bus"]))
+        add_setpoint!(sol, pm, "branch", "qt", :q, status_name=pm_component_status["branch"], var_key = (idx,item) -> (idx, item["t_bus"], item["f_bus"]))
+    end
+end
+
+""
+function add_setpoint_dcline_flow!(sol, pm::AbstractPowerModel)
+    add_setpoint!(sol, pm, "dcline", "pf", :p_dc, status_name=pm_component_status["dcline"], var_key = (idx,item) -> (idx, item["f_bus"], item["t_bus"]))
+    add_setpoint!(sol, pm, "dcline", "qf", :q_dc, status_name=pm_component_status["dcline"], var_key = (idx,item) -> (idx, item["f_bus"], item["t_bus"]))
+    add_setpoint!(sol, pm, "dcline", "pt", :p_dc, status_name=pm_component_status["dcline"], var_key = (idx,item) -> (idx, item["t_bus"], item["f_bus"]))
+    add_setpoint!(sol, pm, "dcline", "qt", :q_dc, status_name=pm_component_status["dcline"], var_key = (idx,item) -> (idx, item["t_bus"], item["f_bus"]))
+end
+
+
+""
+function add_setpoint_branch_status!(sol, pm::AbstractPowerModel)
+    add_setpoint!(sol, pm, "branch", "br_status", :branch_z, status_name=pm_component_status["branch"], default_value = (item) -> item["br_status"]*1.0)
+end
+
+""
+function add_setpoint_dcline_status!(sol, pm::AbstractPowerModel)
+    add_setpoint!(sol, pm, "dcline", "br_status", :dcline_z, status_name=pm_component_status["dcline"], default_value = (item) -> item["br_status"]*1.0)
+end
+
+
+"adds values based on JuMP variables"
+function add_setpoint!(
+    sol,
+    pm::AbstractPowerModel,
+    dict_name,
+    param_name,
+    variable_symbol;
+    index_name = "index",
+    default_value = (item) -> NaN,
+    scale = (x,item,cnd) -> x,
+    var_key = (idx,item) -> idx,
+    sol_dict = get(sol, dict_name, Dict{String,Any}()),
+    conductorless = false,
+    status_name = "status",
+    inactive_status_value = 0,
+)
+
+    if conductorless
+        has_variable_symbol = haskey(var(pm, pm.cnw), variable_symbol)
+    else
+        has_variable_symbol = haskey(var(pm, pm.cnw, pm.ccnd), variable_symbol)
+    end
+
+    variables = []
+    if has_variable_symbol
+        if conductorless
+            variables = var(pm, pm.cnw, variable_symbol)
+        else
+            variables = var(pm, pm.cnw, pm.ccnd, variable_symbol)
+        end
+    end
+
+    if !has_variable_symbol || length(variables) == 0
+        add_setpoint_fixed!(sol, pm, dict_name, param_name; index_name=index_name, default_value=default_value, conductorless=conductorless)
+        return
+    end
+
+    if InfrastructureModels.ismultinetwork(pm.data)
+        data_dict = pm.data["nw"]["$(pm.cnw)"][dict_name]
+    else
+        data_dict = pm.data[dict_name]
+    end
+
+    if length(data_dict) > 0
+        sol[dict_name] = sol_dict
+    end
+
+    mc = ismulticonductor(pm)
+    for (i,item) in data_dict
+        idx = Int(item[index_name])
+        sol_item = sol_dict[i] = get(sol_dict, i, Dict{String,Any}())
+
+        if conductorless
+            sol_item[param_name] = default_value(item)
+
+            if item[status_name] != inactive_status_value
+                var_id = var_key(idx, item)
+                variables = var(pm, pm.cnw, variable_symbol)
+                sol_item[param_name] = scale(JuMP.value(variables[var_id]), item, 1)
+            end
+        elseif !mc
+            sol_item[param_name] = default_value(item)
+
+            if item[status_name] != inactive_status_value
+                var_id = var_key(idx, item)
+                variables = var(pm, variable_symbol)
+                sol_item[param_name] = scale(JuMP.value(variables[var_id]), item, 1)
+            end
+        else
+            num_conductors = length(conductor_ids(pm))
+            cnd_idx = 1
+            sol_item[param_name] = MultiConductorVector{Real}([default_value(item) for i in 1:num_conductors])
+
+            if item[status_name] != inactive_status_value
+                for conductor in conductor_ids(pm)
+                    var_id = var_key(idx, item)
+                    variables = var(pm, variable_symbol, cnd=conductor)
+                    sol_item[param_name][cnd_idx] = scale(JuMP.value(variables[var_id]), item, conductor)
+                    cnd_idx += 1
+                end
+            end
+        end
+    end
+
+end
+
+
+"""
+adds setpoint values based on a given default_value function.
+
+this significantly improves performance in models where values are not defined
+e.g. the reactive power values in a DC power flow model
+"""
+function add_setpoint_fixed!(
+    sol,
+    pm::AbstractPowerModel,
+    dict_name,
+    param_name;
+    index_name = "index",
+    default_value = (item) -> NaN,
+    sol_dict = get(sol, dict_name, Dict{String,Any}()),
+    conductorless = false
+)
+
+    if InfrastructureModels.ismultinetwork(pm.data)
+        data_dict = pm.data["nw"]["$(pm.cnw)"][dict_name]
+    else
+        data_dict = pm.data[dict_name]
+    end
+
+    if length(data_dict) > 0
+        sol[dict_name] = sol_dict
+    end
+
+    for (i,item) in data_dict
+        idx = Int(item[index_name])
+        sol_item = sol_dict[i] = get(sol_dict, i, Dict{String,Any}())
+
+        if conductorless
+            sol_item[param_name] = default_value(item)
+        else
+            num_conductors = length(conductor_ids(pm))
+            cnd_idx = 1
+            sol_item[param_name] = MultiConductorVector{Real}([default_value(item) for i in 1:num_conductors])
+        end
+
+        # remove MultiConductorValue, if it was not a ismulticonductor network
+        if !ismulticonductor(pm)
+            sol_item[param_name] = sol_item[param_name][1]
+        end
+    end
+end
+
+
+
+"""
+
+    function add_dual!(
+        sol::AbstractDict,
+        pm::AbstractPowerModel,
+        dict_name::AbstractString,
+        param_name::AbstractString,
+        con_symbol::Symbol;
+        index_name::AbstractString = "index",
+        default_value::Function = (item) -> NaN,
+        scale::Function = (x,item,cnd) -> x,
+        con_key::Function = (idx,item) -> idx,
+    )
+
+This function takes care of adding the values of dual variables to the solution Dict.
+
+# Arguments
+
+- `sol::AbstractDict`: The dict where the desired final details of the solution are stored;
+- `pm::AbstractPowerModel`: The PowerModel which has been considered;
+- `dict_name::AbstractString`: The particular class of items for the solution (e.g. branch, bus);
+- `param_name::AbstractString`: The name associated to the dual variable;
+- `con_symbol::Symbol`: the Symbol attached to the class of constraints;
+- `index_name::AbstractString = "index"`: ;
+- `default_value::Function = (item) -> NaN`: a function that assign to each item a default value, for missing data;
+- `scale::Function = (x,item) -> x`: a function to rescale the values of the dual variables, if needed;
+- `con_key::Function = (idx,item) -> idx`: a method to extract the actual dual variables.
+- `status_name::AbstractString: the status field of the given component type`
+- `inactive_status_value::Any: the value of the status field indicating an inactive component`
+
+"""
+function add_dual!(
+    sol::AbstractDict,
+    pm::AbstractPowerModel,
+    dict_name::AbstractString,
+    param_name::AbstractString,
+    con_symbol::Symbol;
+    index_name::AbstractString = "index",
+    default_value::Function = (item) -> NaN,
+    scale::Function = (x,item,cnd) -> x,
+    con_key::Function = (idx,item) -> idx,
+    conductorless = false,
+    status_name = "status",
+    inactive_status_value = 0,
+)
+    sol_dict = get(sol, dict_name, Dict{String,Any}())
+
+
+    constraints = []
+    if conductorless
+        has_con_symbol = haskey(con(pm, pm.cnw), con_symbol)
+    else
+        has_con_symbol = haskey(con(pm, pm.cnw, pm.ccnd), con_symbol)
+    end
+
+    if has_con_symbol
+        if conductorless
+            constraints = con(pm, pm.cnw, con_symbol)
+        else
+            constraints = con(pm, pm.cnw, pm.ccnd, con_symbol)
+        end
+    end
+
+    if !has_con_symbol || length(constraints) == 0
+        add_dual_fixed!(sol, pm, dict_name, param_name; index_name=index_name, default_value=default_value, conductorless=conductorless)
+        return
+    end
+
+
+    if ismultinetwork(pm)
+        data_dict = pm.data["nw"]["$(pm.cnw)"][dict_name]
+    else
+        data_dict = pm.data[dict_name]
+    end
+
+    if length(data_dict) > 0
+        sol[dict_name] = sol_dict
+    end
+
+    mc = ismulticonductor(pm)
+    for (i,item) in data_dict
+        idx = Int(item[index_name])
+        sol_item = sol_dict[i] = get(sol_dict, i, Dict{String,Any}())
+
+        if conductorless
+            sol_item[param_name] = default_value(item)
+
+            if item[status_name] != inactive_status_value
+                con_id = con_key(idx, item)
+                constraints = con(pm, pm.cnw, con_symbol)
+                sol_item[param_name] = scale(JuMP.dual(constraints[var_id]), item, 1)
+            end
+        elseif !mc
+            sol_item[param_name] = default_value(item)
+
+            if item[status_name] != inactive_status_value
+                con_id = con_key(idx, item)
+                constraints = con(pm, con_symbol)
+                sol_item[param_name] = scale(JuMP.dual(constraints[con_id]), item, 1)
+            end
+        else
+            num_conductors = length(conductor_ids(pm))
+            cnd_idx = 1
+            sol_item[param_name] = MultiConductorVector(default_value(item), num_conductors)
+
+            if item[status_name] != inactive_status_value
+                for conductor in conductor_ids(pm)
+                    con_id = con_key(idx, item)
+                    constraints = con(pm, con_symbol, cnd=conductor)
+                    sol_item[param_name][cnd_idx] = scale(JuMP.dual(constraints[con_id]), item, conductor)
+                    cnd_idx += 1
+                end
+            end
+        end
+    end
+end
+
+
+function add_dual_fixed!(
+    sol::AbstractDict,
+    pm::AbstractPowerModel,
+    dict_name::AbstractString,
+    param_name::AbstractString;
+    index_name::AbstractString = "index",
+    default_value::Function = (item) -> NaN,
+    conductorless=false
+)
+    sol_dict = get(sol, dict_name, Dict{String,Any}())
+
+    if ismultinetwork(pm)
+        data_dict = pm.data["nw"]["$(pm.cnw)"][dict_name]
+    else
+        data_dict = pm.data[dict_name]
+    end
+
+    if length(data_dict) > 0
+        sol[dict_name] = sol_dict
+    end
+
+    for (i,item) in data_dict
+        idx = Int(item[index_name])
+        sol_item = sol_dict[i] = get(sol_dict, i, Dict{String,Any}())
+
+        if conductorless
+            sol_item[param_name] = default_value(item)
+        else
+            num_conductors = length(conductor_ids(pm))
+            cnd_idx = 1
+            sol_item[param_name] = MultiConductorVector{Real}([default_value(item) for i in 1:num_conductors])
+        end
+
+        # remove MultiConductorValue, if it was not a ismulticonductor network
+        if !ismulticonductor(pm)
+            sol_item[param_name] = sol_item[param_name][1]
+        end
+    end
+end
+
+
+""
+function _guard_objective_value(model)
+    obj_val = NaN
+
+    try
+        obj_val = JuMP.objective_value(model)
+    catch
+    end
+
+    return obj_val
+end
+
+
+""
+function _guard_objective_bound(model)
+    obj_lb = -Inf
+
+    try
+        obj_lb = JuMP.objective_bound(model)
+    catch
+    end
+
+    return obj_lb
+end