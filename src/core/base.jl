# stuff that is universal to all power models

export
    GenericPowerModel,
    setdata, setsolver, solve,
    run_generic_model, build_generic_model, solve_generic_model,
    ismultinetwork, nw_ids, nws,
    ismulticonductor, conductor_ids,
    ids, ref, var, con, ext


"root of type hierarchy"
abstract type AbstractPowerFormulation end

"variants that target conic solvers"
abstract type AbstractConicPowerFormulation <: AbstractPowerFormulation end

"for branch flow models"
abstract type AbstractBFForm <: AbstractPowerFormulation end

"for variants of branch flow models that target QP or NLP solvers"
abstract type AbstractBFQPForm <: AbstractBFForm end

"for variants of branch flow models that target conic solvers"
abstract type AbstractBFConicForm <: AbstractBFForm end

"union of all conic form branches"
AbstractConicForms = Union{AbstractConicPowerFormulation, AbstractBFConicForm}


"""
```
type GenericPowerModel{T<:AbstractPowerFormulation}
    model::JuMP.Model
    data::Dict{String,Any}
    setting::Dict{String,Any}
    solution::Dict{String,Any}
    var::Dict{Symbol,Any} # model variable lookup
    ref::Dict{Symbol,Any} # reference data
    ext::Dict{Symbol,Any} # user extentions
end
```
where

* `data` is the original data, usually from reading in a `.json` or `.m` (patpower) file,
* `setting` usually looks something like `Dict("output" => Dict("branch_flows" => true))`, and
* `ref` is a place to store commonly used pre-computed data from of the data dictionary,
    primarily for converting data-types, filtering out deactivated components, and storing
    system-wide values that need to be computed globally. See `build_ref(data)` for further details.

Methods on `GenericPowerModel` for defining variables and adding constraints should

* work with the `ref` dict, rather than the original `data` dict,
* add them to `model::JuMP.Model`, and
* follow the conventions for variable and constraint names.
"""
mutable struct GenericPowerModel{T<:AbstractPowerFormulation}
    model::Model

    data::Dict{String,Any}
    setting::Dict{String,Any}
    solution::Dict{String,Any}

    ref::Dict{Symbol,Any} # data reference data
    var::Dict{Symbol,Any} # JuMP variables
    con::Dict{Symbol,Any} # JuMP constraint references
    cnw::Int # current network index value
    ccnd::Int # current conductor index value

    # Extension dictionary
    # Extensions should define a type to hold information particular to
    # their functionality, and store an instance of the type in this
    # dictionary keyed on an extension-specific symbol
    ext::Dict{Symbol,Any}
end

# default generic constructor
function GenericPowerModel(data::Dict{String,Any}, T::DataType; ext = Dict{Symbol,Any}(), setting = Dict{String,Any}(), solver = JuMP.UnsetSolver(), jump_model::Model = Model(solver = solver))

    # TODO is may be a good place to check component connectivity validity
    # i.e. https://github.com/lanl-ansi/PowerModels.jl/issues/131

    ref = build_ref(data) # refrence data

    var = Dict{Symbol,Any}(:nw => Dict{Int,Any}())
    con = Dict{Symbol,Any}(:nw => Dict{Int,Any}())
    for (nw_id, nw) in ref[:nw]
        nw_var = var[:nw][nw_id] = Dict{Symbol,Any}()
        nw_con = con[:nw][nw_id] = Dict{Symbol,Any}()

        nw_var[:cnd] = Dict{Int,Any}()
        nw_con[:cnd] = Dict{Int,Any}()

        for cnd_id in nw[:conductor_ids]
            nw_var[:cnd][cnd_id] = Dict{Symbol,Any}()
            nw_con[:cnd][cnd_id] = Dict{Symbol,Any}()
        end
    end

    cnw = minimum([k for k in keys(var[:nw])])
    ccnd = minimum([k for k in keys(var[:nw][cnw][:cnd])])

    pm = GenericPowerModel{T}(
        jump_model,
        data,
        setting,
        Dict{String,Any}(), # solution
        ref,
        var,
        con,
        cnw,
        ccnd,
        ext
    )

    return pm
end

### Helper functions for working with multinetworks and multiconductors
ismultinetwork(pm::GenericPowerModel) = (length(pm.ref[:nw]) > 1)
nw_ids(pm::GenericPowerModel) = keys(pm.ref[:nw])
nws(pm::GenericPowerModel) = pm.ref[:nw]

ismulticonductor(pm::GenericPowerModel, nw::Int) = haskey(pm.ref[:nw][nw], :conductors)
ismulticonductor(pm::GenericPowerModel; nw::Int=pm.cnw) = haskey(pm.ref[:nw][nw], :conductors)
conductor_ids(pm::GenericPowerModel, nw::Int) = pm.ref[:nw][nw][:conductor_ids]
conductor_ids(pm::GenericPowerModel; nw::Int=pm.cnw) = pm.ref[:nw][nw][:conductor_ids]


ids(pm::GenericPowerModel, nw::Int, key::Symbol) = keys(pm.ref[:nw][nw][key])
ids(pm::GenericPowerModel, key::Symbol; nw::Int=pm.cnw) = keys(pm.ref[:nw][nw][key])


ref(pm::GenericPowerModel, nw::Int) = pm.ref[:nw][nw]
ref(pm::GenericPowerModel, nw::Int, key::Symbol) = pm.ref[:nw][nw][key]
ref(pm::GenericPowerModel, nw::Int, key::Symbol, idx) = pm.ref[:nw][nw][key][idx]
ref(pm::GenericPowerModel, nw::Int, key::Symbol, idx, param::String) = pm.ref[:nw][nw][key][idx][param]
ref(pm::GenericPowerModel, nw::Int, key::Symbol, idx, param::String, cnd::Int) = pm.ref[:nw][nw][key][idx][param][cnd]

ref(pm::GenericPowerModel; nw::Int=pm.cnw) = pm.ref[:nw][nw]
ref(pm::GenericPowerModel, key::Symbol; nw::Int=pm.cnw) = pm.ref[:nw][nw][key]
ref(pm::GenericPowerModel, key::Symbol, idx; nw::Int=pm.cnw) = pm.ref[:nw][nw][key][idx]
ref(pm::GenericPowerModel, key::Symbol, idx, param::String; nw::Int=pm.cnw, cnd::Int=pm.ccnd) = pm.ref[:nw][nw][key][idx][param][cnd]


if VERSION < v"0.7.0-"
    Base.var(pm::GenericPowerModel, nw::Int) = pm.var[:nw][nw]
    Base.var(pm::GenericPowerModel, nw::Int, key::Symbol) = pm.var[:nw][nw][key]
    Base.var(pm::GenericPowerModel, nw::Int, key::Symbol, idx) = pm.var[:nw][nw][key][idx]
    Base.var(pm::GenericPowerModel, nw::Int, cnd::Int) = pm.var[:nw][nw][:cnd][cnd]
    Base.var(pm::GenericPowerModel, nw::Int, cnd::Int, key::Symbol) = pm.var[:nw][nw][:cnd][cnd][key]
    Base.var(pm::GenericPowerModel, nw::Int, cnd::Int, key::Symbol, idx) = pm.var[:nw][nw][:cnd][cnd][key][idx]

    Base.var(pm::GenericPowerModel; nw::Int=pm.cnw, cnd::Int=pm.ccnd) = pm.var[:nw][nw][:cnd][cnd]
    Base.var(pm::GenericPowerModel, key::Symbol; nw::Int=pm.cnw, cnd::Int=pm.ccnd) = pm.var[:nw][nw][:cnd][cnd][key]
    Base.var(pm::GenericPowerModel, key::Symbol, idx; nw::Int=pm.cnw, cnd::Int=pm.ccnd) = pm.var[:nw][nw][:cnd][cnd][key][idx]
end

if VERSION > v"0.7.0-"
    var(pm::GenericPowerModel, nw::Int) = pm.var[:nw][nw]
    var(pm::GenericPowerModel, nw::Int, key::Symbol) = pm.var[:nw][nw][key]
    var(pm::GenericPowerModel, nw::Int, key::Symbol, idx) = pm.var[:nw][nw][key][idx]
    var(pm::GenericPowerModel, nw::Int, cnd::Int) = pm.var[:nw][nw][:cnd][cnd]
    var(pm::GenericPowerModel, nw::Int, cnd::Int, key::Symbol) = pm.var[:nw][nw][:cnd][cnd][key]
    var(pm::GenericPowerModel, nw::Int, cnd::Int, key::Symbol, idx) = pm.var[:nw][nw][:cnd][cnd][key][idx]

    var(pm::GenericPowerModel; nw::Int=pm.cnw, cnd::Int=pm.ccnd) = pm.var[:nw][nw][:cnd][cnd]
    var(pm::GenericPowerModel, key::Symbol; nw::Int=pm.cnw, cnd::Int=pm.ccnd) = pm.var[:nw][nw][:cnd][cnd][key]
    var(pm::GenericPowerModel, key::Symbol, idx; nw::Int=pm.cnw, cnd::Int=pm.ccnd) = pm.var[:nw][nw][:cnd][cnd][key][idx]
end


con(pm::GenericPowerModel, nw::Int) = pm.con[:nw][nw]
con(pm::GenericPowerModel, nw::Int, key::Symbol) = pm.con[:nw][nw][key]
con(pm::GenericPowerModel, nw::Int, key::Symbol, idx) = pm.con[:nw][nw][key][idx]
con(pm::GenericPowerModel, nw::Int, cnd::Int) = pm.con[:nw][nw][:cnd][cnd]
con(pm::GenericPowerModel, nw::Int, cnd::Int, key::Symbol) = pm.con[:nw][nw][:cnd][cnd][key]
con(pm::GenericPowerModel, nw::Int, cnd::Int, key::Symbol, idx) = pm.con[:nw][nw][:cnd][cnd][key][idx]

con(pm::GenericPowerModel; nw::Int=pm.cnw, cnd::Int=pm.ccnd) = pm.con[:nw][nw][:cnd][cnd]
con(pm::GenericPowerModel, key::Symbol; nw::Int=pm.cnw, cnd::Int=pm.ccnd) = pm.con[:nw][nw][:cnd][cnd][key]
con(pm::GenericPowerModel, key::Symbol, idx; nw::Int=pm.cnw, cnd::Int=pm.ccnd) = pm.con[:nw][nw][:cnd][cnd][key][idx]



# TODO Ask Miles, why do we need to put JuMP. here?  using at top level should bring it in
function JuMP.setsolver(pm::GenericPowerModel, solver::MathProgBase.AbstractMathProgSolver)
    setsolver(pm.model, solver)
end

function JuMP.solve(pm::GenericPowerModel)
    status, solve_time, solve_bytes_alloc, sec_in_gc = @timed solve(pm.model)

    try
        solve_time = getsolvetime(pm.model)
    catch
        warn(LOGGER, "there was an issue with getsolvetime() on the solver, falling back on @timed.  This is not a rigorous timing value.");
    end

    return status, solve_time
end

""
function run_generic_model(file::String, model_constructor, solver, post_method; kwargs...)
    data = PowerModels.parse_file(file)
    return run_generic_model(data, model_constructor, solver, post_method; kwargs...)
end

""
function run_generic_model(data::Dict{String,Any}, model_constructor, solver, post_method; solution_builder = get_solution, kwargs...)
    pm = build_generic_model(data, model_constructor, post_method; kwargs...)
    #pm, time, bytes_alloc, sec_in_gc = @timed build_generic_model(data, model_constructor, post_method; kwargs...)
    #println("model build time: $(time)")

    solution = solve_generic_model(pm, solver; solution_builder = solution_builder)
    #solution, time, bytes_alloc, sec_in_gc = @timed solve_generic_model(pm, solver; solution_builder = solution_builder)
    #println("solution time: $(time)")

    return solution
end

""
function build_generic_model(file::String,  model_constructor, post_method; kwargs...)
    data = PowerModels.parse_file(file)
    return build_generic_model(data, model_constructor, post_method; kwargs...)
end

""
function build_generic_model(data::Dict{String,Any}, model_constructor, post_method; multinetwork=false, multiconductor=false, kwargs...)
    # NOTE, this model constructor will build the ref dict using the latest info from the data
    pm = model_constructor(data; kwargs...)

    if !multinetwork && ismultinetwork(pm)
        error(LOGGER, "attempted to build a single-network model with multi-network data")
    end

    if !multiconductor && ismulticonductor(pm)
        error(LOGGER, "attempted to build a single-conductor model with multi-conductor data")
    end

    post_method(pm)

    return pm
end

""
function solve_generic_model(pm::GenericPowerModel, solver; solution_builder = get_solution)
    setsolver(pm.model, solver)

    status, solve_time = solve(pm)

    solution = build_solution(pm, status, solve_time; solution_builder = solution_builder)
    #solution, time, bytes_alloc, sec_in_gc = @timed build_solution(pm, status, solve_time; solution_builder = solution_builder)
    #println("build_solution time: $(time)")

    return solution
end

"""
Returns a dict that stores commonly used pre-computed data from of the data dictionary,
primarily for converting data-types, filtering out deactivated components, and storing
system-wide values that need to be computed globally.

Some of the common keys include:

* `:off_angmin` and `:off_angmax` (see `calc_theta_delta_bounds(data)`),
* `:bus` -- the set `{(i, bus) in ref[:bus] : bus["bus_type"] != 4}`,
* `:gen` -- the set `{(i, gen) in ref[:gen] : gen["gen_status"] == 1 && gen["gen_bus"] in keys(ref[:bus])}`,
* `:branch` -- the set of branches that are active in the network (based on the component status values),
* `:arcs_from` -- the set `[(i,b["f_bus"],b["t_bus"]) for (i,b) in ref[:branch]]`,
* `:arcs_to` -- the set `[(i,b["t_bus"],b["f_bus"]) for (i,b) in ref[:branch]]`,
* `:arcs` -- the set of arcs from both `arcs_from` and `arcs_to`,
* `:bus_arcs` -- the mapping `Dict(i => [(l,i,j) for (l,i,j) in ref[:arcs]])`,
* `:buspairs` -- (see `buspair_parameters(ref[:arcs_from], ref[:branch], ref[:bus])`),
* `:bus_gens` -- the mapping `Dict(i => [gen["gen_bus"] for (i,gen) in ref[:gen]])`.
* `:bus_loads` -- the mapping `Dict(i => [load["load_bus"] for (i,load) in ref[:load]])`.
* `:bus_shunts` -- the mapping `Dict(i => [shunt["shunt_bus"] for (i,shunt) in ref[:shunt]])`.
* `:arcs_from_dc` -- the set `[(i,b["f_bus"],b["t_bus"]) for (i,b) in ref[:dcline]]`,
* `:arcs_to_dc` -- the set `[(i,b["t_bus"],b["f_bus"]) for (i,b) in ref[:dcline]]`,
* `:arcs_dc` -- the set of arcs from both `arcs_from_dc` and `arcs_to_dc`,
* `:bus_arcs_dc` -- the mapping `Dict(i => [(l,i,j) for (l,i,j) in ref[:arcs_dc]])`, and
* `:buspairs_dc` -- (see `buspair_parameters(ref[:arcs_from_dc], ref[:dcline], ref[:bus])`),

If `:ne_branch` exists, then the following keys are also available with similar semantics:

* `:ne_branch`, `:ne_arcs_from`, `:ne_arcs_to`, `:ne_arcs`, `:ne_bus_arcs`, `:ne_buspairs`.
"""
function build_ref(data::Dict{String,Any})
    refs = Dict{Symbol,Any}()

    nws = refs[:nw] = Dict{Int,Any}()

    if InfrastructureModels.ismultinetwork(data)
        nws_data = data["nw"]
    else
        nws_data = Dict{String,Any}("0" => data)
    end

    for (n, nw_data) in nws_data
        nw_id = parse(Int, n)
        ref = nws[nw_id] = Dict{Symbol,Any}()

        for (key, item) in nw_data
            if isa(item, Dict{String,Any})
                item_lookup = Dict{Int,Any}([(parse(Int, k), v) for (k,v) in item])
                ref[Symbol(key)] = item_lookup
            else
                ref[Symbol(key)] = item
            end
        end

        if !haskey(ref, :conductors)
            ref[:conductor_ids] = 1:1
        else
            ref[:conductor_ids] = 1:ref[:conductors]
        end

        if !haskey(ref, :storage)
            ref[:storage] = Dict{Int,Any}()
        end

        # add connected components
        component_sets = PowerModels.connected_components(nw_data)
        ref[:components] = Dict(i => c for (i,c) in enumerate(sort(collect(component_sets); by=length)))

        # filter turned off stuff
<<<<<<< HEAD
        ref[:bus] = Dict([x for x in ref[:bus] if x.second["bus_type"] != 4])
        #ref[:bus] = filter((i, bus) -> bus["bus_type"] != 4, ref[:bus])
        ref[:load] = Dict([x for x in ref[:load] if (x.second["status"] == 1 && x.second["load_bus"] in keys(ref[:bus]))])
        #ref[:load] = filter((i, load) -> load["status"] == 1 && load["load_bus"] in keys(ref[:bus]), ref[:load])
        ref[:shunt] = Dict([x for x in ref[:shunt] if (x.second["status"] == 1 && x.second["shunt_bus"] in keys(ref[:bus]))])
        #ref[:shunt] = filter((i, shunt) -> shunt["status"] == 1 && shunt["shunt_bus"] in keys(ref[:bus]), ref[:shunt])
        ref[:gen] = Dict([x for x in ref[:gen] if (x.second["gen_status"] == 1 && x.second["gen_bus"] in keys(ref[:bus]))])
        #ref[:gen] = filter((i, gen) -> gen["gen_status"] == 1 && gen["gen_bus"] in keys(ref[:bus]), ref[:gen])
        ref[:branch] = Dict([x for x in ref[:branch] if (x.second["br_status"] == 1 && x.second["f_bus"] in keys(ref[:bus]) && x.second["t_bus"] in keys(ref[:bus]))])
        #ref[:branch] = filter((i, branch) -> branch["br_status"] == 1 && branch["f_bus"] in keys(ref[:bus]) && branch["t_bus"] in keys(ref[:bus]), ref[:branch])
        ref[:dcline] = Dict([x for x in ref[:dcline] if (x.second["br_status"] == 1 && x.second["f_bus"] in keys(ref[:bus]) && x.second["t_bus"] in keys(ref[:bus]))])
        #ref[:dcline] = filter((i, dcline) -> dcline["br_status"] == 1 && dcline["f_bus"] in keys(ref[:bus]) && dcline["t_bus"] in keys(ref[:bus]), ref[:dcline])
=======
        ref[:bus] = filter((i, bus) -> bus["bus_type"] != 4, ref[:bus])
        ref[:load] = filter((i, load) -> load["status"] == 1 && load["load_bus"] in keys(ref[:bus]), ref[:load])
        ref[:shunt] = filter((i, shunt) -> shunt["status"] == 1 && shunt["shunt_bus"] in keys(ref[:bus]), ref[:shunt])
        ref[:gen] = filter((i, gen) -> gen["gen_status"] == 1 && gen["gen_bus"] in keys(ref[:bus]), ref[:gen])
        ref[:storage] = filter((i, strg) -> strg["status"] == 1 && strg["storage_bus"] in keys(ref[:bus]), ref[:storage])
        ref[:branch] = filter((i, branch) -> branch["br_status"] == 1 && branch["f_bus"] in keys(ref[:bus]) && branch["t_bus"] in keys(ref[:bus]), ref[:branch])
        ref[:dcline] = filter((i, dcline) -> dcline["br_status"] == 1 && dcline["f_bus"] in keys(ref[:bus]) && dcline["t_bus"] in keys(ref[:bus]), ref[:dcline])
>>>>>>> 0d5a384e

        ref[:arcs_from] = [(i,branch["f_bus"],branch["t_bus"]) for (i,branch) in ref[:branch]]
        ref[:arcs_to]   = [(i,branch["t_bus"],branch["f_bus"]) for (i,branch) in ref[:branch]]
        ref[:arcs] = [ref[:arcs_from]; ref[:arcs_to]]

        ref[:arcs_from_dc] = [(i,dcline["f_bus"],dcline["t_bus"]) for (i,dcline) in ref[:dcline]]
        ref[:arcs_to_dc]   = [(i,dcline["t_bus"],dcline["f_bus"]) for (i,dcline) in ref[:dcline]]
        ref[:arcs_dc]      = [ref[:arcs_from_dc]; ref[:arcs_to_dc]]

        # maps dc line from and to parameters to arcs
        arcs_dc_param = ref[:arcs_dc_param] = Dict()
        for (l,i,j) in ref[:arcs_from_dc]
            arcs_dc_param[(l,i,j)] = Dict{String,Any}(
                "pmin" => ref[:dcline][l]["pminf"],
                "pmax" => ref[:dcline][l]["pmaxf"],
                "pref" => ref[:dcline][l]["pf"],
                "qmin" => ref[:dcline][l]["qminf"],
                "qmax" => ref[:dcline][l]["qmaxf"],
                "qref" => ref[:dcline][l]["qf"]
            )
            arcs_dc_param[(l,j,i)] = Dict{String,Any}(
                "pmin" => ref[:dcline][l]["pmint"],
                "pmax" => ref[:dcline][l]["pmaxt"],
                "pref" => ref[:dcline][l]["pt"],
                "qmin" => ref[:dcline][l]["qmint"],
                "qmax" => ref[:dcline][l]["qmaxt"],
                "qref" => ref[:dcline][l]["qt"]
            )
        end


        bus_loads = Dict([(i, []) for (i,bus) in ref[:bus]])
        for (i, load) in ref[:load]
            push!(bus_loads[load["load_bus"]], i)
        end
        ref[:bus_loads] = bus_loads

        bus_shunts = Dict([(i, []) for (i,bus) in ref[:bus]])
        for (i,shunt) in ref[:shunt]
            push!(bus_shunts[shunt["shunt_bus"]], i)
        end
        ref[:bus_shunts] = bus_shunts

        bus_gens = Dict([(i, []) for (i,bus) in ref[:bus]])
        for (i,gen) in ref[:gen]
            push!(bus_gens[gen["gen_bus"]], i)
        end
        ref[:bus_gens] = bus_gens

        bus_storage = Dict([(i, []) for (i,bus) in ref[:bus]])
        for (i,strg) in ref[:storage]
            push!(bus_storage[strg["storage_bus"]], i)
        end
        ref[:bus_storage] = bus_storage


        bus_arcs = Dict([(i, []) for (i,bus) in ref[:bus]])
        for (l,i,j) in ref[:arcs]
            push!(bus_arcs[i], (l,i,j))
        end
        ref[:bus_arcs] = bus_arcs

        bus_arcs_dc = Dict([(i, []) for (i,bus) in ref[:bus]])
        for (l,i,j) in ref[:arcs_dc]
            push!(bus_arcs_dc[i], (l,i,j))
        end
        ref[:bus_arcs_dc] = bus_arcs_dc

        # a set of buses to support multiple connected components
        ref_buses = Dict()
        for (k,v) in ref[:bus]
            if v["bus_type"] == 3
                ref_buses[k] = v
            end
        end

        if length(ref_buses) == 0
            big_gen = biggest_generator(ref[:gen])
            gen_bus = big_gen["gen_bus"]
            ref_bus = ref_buses[gen_bus] = ref[:bus][gen_bus]
            ref_bus["bus_type"] = 3
            warn(LOGGER, "no reference bus found, setting bus $(gen_bus) as reference based on generator $(big_gen["index"])")
        end

        if length(ref_buses) > 1
            warn(LOGGER, "multiple reference buses found, $(keys(ref_buses)), this can cause infeasibility if they are in the same connected component")
        end

        ref[:ref_buses] = ref_buses

        ref[:buspairs] = buspair_parameters(ref[:arcs_from], ref[:branch], ref[:bus], ref[:conductor_ids], haskey(ref, :conductors))

        off_angmin, off_angmax = calc_theta_delta_bounds(nw_data)
        ref[:off_angmin] = off_angmin
        ref[:off_angmax] = off_angmax

        if haskey(ref, :ne_branch)
            ref[:ne_branch] = Dict([x for x in ref[:ne_branch] if (x.second["br_status"] == 1 && x.second["f_bus"] in keys(ref[:bus]) && x.second["t_bus"] in keys(ref[:bus]))])
            #ref[:ne_branch] = filter((i, branch) -> branch["br_status"] == 1 && branch["f_bus"] in keys(ref[:bus]) && branch["t_bus"] in keys(ref[:bus]), ref[:ne_branch])

            ref[:ne_arcs_from] = [(i,branch["f_bus"],branch["t_bus"]) for (i,branch) in ref[:ne_branch]]
            ref[:ne_arcs_to]   = [(i,branch["t_bus"],branch["f_bus"]) for (i,branch) in ref[:ne_branch]]
            ref[:ne_arcs] = [ref[:ne_arcs_from]; ref[:ne_arcs_to]]

            ne_bus_arcs = Dict([(i, []) for (i,bus) in ref[:bus]])
            for (l,i,j) in ref[:ne_arcs]
                push!(ne_bus_arcs[i], (l,i,j))
            end
            ref[:ne_bus_arcs] = ne_bus_arcs

            ref[:ne_buspairs] = buspair_parameters(ref[:ne_arcs_from], ref[:ne_branch], ref[:bus], ref[:conductor_ids], haskey(ref, :conductors))
        end

    end

    return refs
end


"find the largest active generator in the network"
function biggest_generator(gens)
    biggest_gen = nothing
    biggest_value = -Inf
    for (k,gen) in gens
        pmax = maximum(gen["pmax"])
        if pmax > biggest_value
            biggest_gen = gen
            biggest_value = pmax
        end
    end
    @assert(biggest_gen != nothing)
    return biggest_gen
end


"compute bus pair level structures"
function buspair_parameters(arcs_from, branches, buses, conductor_ids, ismulticondcutor)
    buspair_indexes = collect(Set([(i,j) for (l,i,j) in arcs_from]))

    bp_branch = Dict([(bp, typemax(Int64)) for bp in buspair_indexes])

    if ismulticondcutor
        bp_angmin = Dict([(bp, MultiConductorVector([-Inf for c in conductor_ids])) for bp in buspair_indexes])
        bp_angmax = Dict([(bp, MultiConductorVector([ Inf for c in conductor_ids])) for bp in buspair_indexes])
    else
        @assert(length(conductor_ids) == 1)
        bp_angmin = Dict([(bp, -Inf) for bp in buspair_indexes])
        bp_angmax = Dict([(bp,  Inf) for bp in buspair_indexes])
    end

    for (l,branch) in branches
        i = branch["f_bus"]
        j = branch["t_bus"]

        if ismulticondcutor
            for c in conductor_ids
                bp_angmin[(i,j)][c] = max(bp_angmin[(i,j)][c], branch["angmin"][c])
                bp_angmax[(i,j)][c] = min(bp_angmax[(i,j)][c], branch["angmax"][c])
            end
        else
            bp_angmin[(i,j)] = max(bp_angmin[(i,j)], branch["angmin"])
            bp_angmax[(i,j)] = min(bp_angmax[(i,j)], branch["angmax"])
        end

        bp_branch[(i,j)] = min(bp_branch[(i,j)], l)
    end

    buspairs = Dict([((i,j), Dict{String,Any}(
        "branch"=>bp_branch[(i,j)],
        "angmin"=>bp_angmin[(i,j)],
        "angmax"=>bp_angmax[(i,j)],
        "tap"=>branches[bp_branch[(i,j)]]["tap"],
        "vm_fr_min"=>buses[i]["vmin"],
        "vm_fr_max"=>buses[i]["vmax"],
        "vm_to_min"=>buses[j]["vmin"],
        "vm_to_max"=>buses[j]["vmax"]
        )) for (i,j) in buspair_indexes]
    )

    # add optional parameters
    for bp in buspair_indexes
        branch = branches[bp_branch[bp]]
        if haskey(branch, "rate_a")
            buspairs[bp]["rate_a"] = branch["rate_a"]
        end
        if haskey(branch, "c_rating_a")
            buspairs[bp]["c_rating_a"] = branch["c_rating_a"]
        end
    end

    return buspairs
end<|MERGE_RESOLUTION|>--- conflicted
+++ resolved
@@ -324,7 +324,6 @@
         ref[:components] = Dict(i => c for (i,c) in enumerate(sort(collect(component_sets); by=length)))
 
         # filter turned off stuff
-<<<<<<< HEAD
         ref[:bus] = Dict([x for x in ref[:bus] if x.second["bus_type"] != 4])
         #ref[:bus] = filter((i, bus) -> bus["bus_type"] != 4, ref[:bus])
         ref[:load] = Dict([x for x in ref[:load] if (x.second["status"] == 1 && x.second["load_bus"] in keys(ref[:bus]))])
@@ -333,19 +332,13 @@
         #ref[:shunt] = filter((i, shunt) -> shunt["status"] == 1 && shunt["shunt_bus"] in keys(ref[:bus]), ref[:shunt])
         ref[:gen] = Dict([x for x in ref[:gen] if (x.second["gen_status"] == 1 && x.second["gen_bus"] in keys(ref[:bus]))])
         #ref[:gen] = filter((i, gen) -> gen["gen_status"] == 1 && gen["gen_bus"] in keys(ref[:bus]), ref[:gen])
+        ref[:storage] = Dict([x for x in ref[:storage] if (x.second["status"] == 1 && x.second["storage_bus"] in keys(ref[:bus]))])
+        #ref[:storage] = filter((i, strg) -> strg["status"] == 1 && strg["storage_bus"] in keys(ref[:bus]), ref[:storage])
         ref[:branch] = Dict([x for x in ref[:branch] if (x.second["br_status"] == 1 && x.second["f_bus"] in keys(ref[:bus]) && x.second["t_bus"] in keys(ref[:bus]))])
         #ref[:branch] = filter((i, branch) -> branch["br_status"] == 1 && branch["f_bus"] in keys(ref[:bus]) && branch["t_bus"] in keys(ref[:bus]), ref[:branch])
         ref[:dcline] = Dict([x for x in ref[:dcline] if (x.second["br_status"] == 1 && x.second["f_bus"] in keys(ref[:bus]) && x.second["t_bus"] in keys(ref[:bus]))])
         #ref[:dcline] = filter((i, dcline) -> dcline["br_status"] == 1 && dcline["f_bus"] in keys(ref[:bus]) && dcline["t_bus"] in keys(ref[:bus]), ref[:dcline])
-=======
-        ref[:bus] = filter((i, bus) -> bus["bus_type"] != 4, ref[:bus])
-        ref[:load] = filter((i, load) -> load["status"] == 1 && load["load_bus"] in keys(ref[:bus]), ref[:load])
-        ref[:shunt] = filter((i, shunt) -> shunt["status"] == 1 && shunt["shunt_bus"] in keys(ref[:bus]), ref[:shunt])
-        ref[:gen] = filter((i, gen) -> gen["gen_status"] == 1 && gen["gen_bus"] in keys(ref[:bus]), ref[:gen])
-        ref[:storage] = filter((i, strg) -> strg["status"] == 1 && strg["storage_bus"] in keys(ref[:bus]), ref[:storage])
-        ref[:branch] = filter((i, branch) -> branch["br_status"] == 1 && branch["f_bus"] in keys(ref[:bus]) && branch["t_bus"] in keys(ref[:bus]), ref[:branch])
-        ref[:dcline] = filter((i, dcline) -> dcline["br_status"] == 1 && dcline["f_bus"] in keys(ref[:bus]) && dcline["t_bus"] in keys(ref[:bus]), ref[:dcline])
->>>>>>> 0d5a384e
+
 
         ref[:arcs_from] = [(i,branch["f_bus"],branch["t_bus"]) for (i,branch) in ref[:branch]]
         ref[:arcs_to]   = [(i,branch["t_bus"],branch["f_bus"]) for (i,branch) in ref[:branch]]
