--- conflicted
+++ resolved
@@ -3,44 +3,17 @@
 "root of the power formulation type hierarchy"
 abstract type AbstractPowerModel end
 
-<<<<<<< HEAD
 macro _def(name, definition)
     return quote
         macro $(esc(name))()
             esc($(Expr(:quote, definition)))
         end
     end
-=======
-"""
-```
-type GenericPowerModel{T<:AbstractPowerFormulation}
-    model::JuMP.AbstractModel
-    data::Dict{String,<:Any}
-    setting::Dict{String,<:Any}
-    solution::Dict{String,<:Any}
-    ref::Dict{Symbol,<:Any} # reference data
-    var::Dict{Symbol,<:Any} # JuMP variables
-    con::Dict{Symbol,<:Any} # JuMP constraint references
-    cnw::Int              # current network index value
-    ccnd::Int             # current conductor index value
-    ext::Dict{Symbol,<:Any} # user extentions
->>>>>>> 5c6e82c5
-end
-
-<<<<<<< HEAD
+end
+
 "a macro for adding the base PowerModels fields to a type definition"
 @_def pm_fields begin
-    model::JuMP.Model
-=======
-Methods on `GenericPowerModel` for defining variables and adding constraints should
-
-* work with the `ref` dict, rather than the original `data` dict,
-* add them to `model::JuMP.AbstractModel`, and
-* follow the conventions for variable and constraint names.
-"""
-mutable struct GenericPowerModel{T<:AbstractPowerFormulation}
     model::JuMP.AbstractModel
->>>>>>> 5c6e82c5
 
     data::Dict{String,<:Any}
     setting::Dict{String,<:Any}
@@ -63,12 +36,8 @@
 
 
 # default generic constructor
-<<<<<<< HEAD
-function InitializePowerModel(PowerModel::Type, data::Dict{String,<:Any}; ext = Dict{Symbol,Any}(), setting = Dict{String,Any}(), jump_model::JuMP.Model=JuMP.Model())
-    @assert(PowerModel <: AbstractPowerModel)
-=======
-function GenericPowerModel(data::Dict{String,<:Any}, T::DataType; ext = Dict{Symbol,Any}(), setting = Dict{String,Any}(), jump_model::JuMP.AbstractModel=JuMP.Model())
->>>>>>> 5c6e82c5
+function InitializePowerModel(PowerModel::Type, data::Dict{String,<:Any}; ext = Dict{Symbol,Any}(), setting = Dict{String,Any}(), jump_model::JuMP.AbstractModel=JuMP.Model())
+    @assert PowerModel <: AbstractPowerModel
 
     # TODO is may be a good place to check component connectivity validity
     # i.e. https://github.com/lanl-ansi/PowerModels.jl/issues/131
