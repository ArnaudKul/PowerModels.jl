--- conflicted
+++ resolved
@@ -1,17 +1,5 @@
 # stuff that is universal to all power models
 
-<<<<<<< HEAD
-export
-    InitializePowerModel,
-    optimize!,
-    run_generic_model, build_generic_model, solve_generic_model,
-    ismultinetwork, nw_ids, nws,
-    ismulticonductor, conductor_ids,
-    ids, ref, var, con, ext
-
-
-=======
->>>>>>> cc9f06e6
 "root of the power formulation type hierarchy"
 abstract type AbstractPowerModel end
 
@@ -150,13 +138,8 @@
 con(pm::AbstractPowerModel, key::Symbol, idx; nw::Int=pm.cnw, cnd::Int=pm.ccnd) = pm.con[:nw][nw][:cnd][cnd][key][idx]
 
 
-<<<<<<< HEAD
 function JuMP.optimize!(pm::AbstractPowerModel, optimizer::JuMP.OptimizerFactory)
-    if pm.model.moi_backend.state == MOIU.NO_OPTIMIZER
-=======
-function JuMP.optimize!(pm::GenericPowerModel, optimizer::JuMP.OptimizerFactory)
     if pm.model.moi_backend.state == _MOI.Utilities.NO_OPTIMIZER
->>>>>>> cc9f06e6
         _, solve_time, solve_bytes_alloc, sec_in_gc = @timed JuMP.optimize!(pm.model, optimizer)
     else
         Memento.warn(_LOGGER, "Model already contains optimizer factory, cannot use optimizer specified in `solve_generic_model`")
@@ -201,15 +184,9 @@
 function build_model(data::Dict{String,<:Any}, model_constructor, post_method; ref_extensions=[], multinetwork=false, multiconductor=false, kwargs...)
     # NOTE, this model constructor will build the ref dict using the latest info from the data
 
-<<<<<<< HEAD
     #start_time = time()
     pm = InitializePowerModel(model_constructor, data; kwargs...)
     #Memento.info(LOGGER, "pm model_constructor time: $(time() - start_time)")
-=======
-    start_time = time()
-    pm = model_constructor(data; kwargs...)
-    Memento.debug(_LOGGER, "pm model_constructor time: $(time() - start_time)")
->>>>>>> cc9f06e6
 
     if !multinetwork && ismultinetwork(pm)
         Memento.error(_LOGGER, "attempted to build a single-network model with multi-network data")
@@ -235,14 +212,8 @@
 
 
 ""
-<<<<<<< HEAD
-function solve_generic_model(pm::AbstractPowerModel, optimizer::JuMP.OptimizerFactory; solution_builder = get_solution)
-
-    #start_time = time()
-=======
-function optimize_model!(pm::GenericPowerModel, optimizer::JuMP.OptimizerFactory; solution_builder = solution_opf!)
+function optimize_model!(pm::AbstractPowerModel, optimizer::JuMP.OptimizerFactory; solution_builder = solution_opf!)
     start_time = time()
->>>>>>> cc9f06e6
     solve_time = JuMP.optimize!(pm, optimizer)
     Memento.debug(_LOGGER, "JuMP model optimize time: $(time() - start_time)")
 
@@ -331,13 +302,8 @@
 
 * `:ne_branch`, `:ne_arcs_from`, `:ne_arcs_to`, `:ne_arcs`, `:ne_bus_arcs`, `:ne_buspairs`.
 """
-<<<<<<< HEAD
-function core_ref!(pm::AbstractPowerModel)
-    core_ref!(pm.ref[:nw])
-=======
-function ref_add_core!(pm::GenericPowerModel)
+function ref_add_core!(pm::AbstractPowerModel)
     _ref_add_core!(pm.ref[:nw])
->>>>>>> cc9f06e6
 end
 
 function _ref_add_core!(nw_refs::Dict)
