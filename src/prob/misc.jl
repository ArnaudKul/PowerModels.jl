export 
    run_api_opf, run_sad_opf


function run_api_opf(file, model_constructor, solver; kwargs...)
    return run_generic_model(file, model_constructor, solver, post_api_opf; kwargs...) 
end

function post_api_opf{T}(pm::GenericPowerModel{T})
    variable_complex_voltage(pm)
    bounds_tighten_voltage(pm)

    variable_active_generation(pm, bounded = false)
    variable_reactive_generation(pm, bounded = false)
    upperbound_negative_active_generation(pm)

    variable_active_line_flow(pm)
    variable_reactive_line_flow(pm)

    variable_load_factor(pm)


    objective_max_loading(pm)


    constraint_theta_ref(pm)
    constraint_complex_voltage(pm)

    for (i,bus) in pm.set.buses
        constraint_active_kcl_shunt_scaled(pm, bus)
        constraint_reactive_kcl_shunt(pm, bus)
    end

    for (i,branch) in pm.set.branches
        constraint_active_ohms_yt(pm, branch)
        constraint_reactive_ohms_yt(pm, branch)

        constraint_phase_angle_difference(pm, branch)

        constraint_thermal_limit_from(pm, branch; scale = 0.999)
        constraint_thermal_limit_to(pm, branch; scale = 0.999)
    end
end




function run_sad_opf(file, model_constructor, solver; kwargs...)
    return run_generic_model(file, model_constructor, solver, post_sad_opf; kwargs...) 
end

function post_sad_opf{T <: Union{AbstractACPForm, AbstractDCPForm}}(pm::GenericPowerModel{T})
    variable_complex_voltage(pm)

    variable_active_generation(pm)
    variable_reactive_generation(pm)

    variable_active_line_flow(pm)
    variable_reactive_line_flow(pm)

    @variable(pm.model, theta_delta_bound >= 0.0, start = 0.523598776)


    @objective(pm.model, Min, theta_delta_bound)


    constraint_theta_ref(pm)
    constraint_complex_voltage(pm)

    for (i,bus) in pm.set.buses
        constraint_active_kcl_shunt(pm, bus)
        constraint_reactive_kcl_shunt(pm, bus)
    end

    for (i,branch) in pm.set.branches
        constraint_active_ohms_yt(pm, branch)
        constraint_reactive_ohms_yt(pm, branch)

<<<<<<< HEAD
        constraint_phase_angle_diffrence(pm, branch)
=======
        #constraint_phase_angle_difference_flexible(pm, branch)
>>>>>>> ef113516
        theta_fr = getvariable(pm.model, :t)[branch["f_bus"]]
        theta_to = getvariable(pm.model, :t)[branch["t_bus"]]

        @constraint(pm.model, theta_fr - theta_to <=  theta_delta_bound)
        @constraint(pm.model, theta_fr - theta_to >= -theta_delta_bound)

        constraint_thermal_limit_from(pm, branch; scale = 0.999)
        constraint_thermal_limit_to(pm, branch; scale = 0.999)
    end
end




<|MERGE_RESOLUTION|>--- conflicted
+++ resolved
@@ -1,97 +1,93 @@
-export 
-    run_api_opf, run_sad_opf
-
-
-function run_api_opf(file, model_constructor, solver; kwargs...)
-    return run_generic_model(file, model_constructor, solver, post_api_opf; kwargs...) 
-end
-
-function post_api_opf{T}(pm::GenericPowerModel{T})
-    variable_complex_voltage(pm)
-    bounds_tighten_voltage(pm)
-
-    variable_active_generation(pm, bounded = false)
-    variable_reactive_generation(pm, bounded = false)
-    upperbound_negative_active_generation(pm)
-
-    variable_active_line_flow(pm)
-    variable_reactive_line_flow(pm)
-
-    variable_load_factor(pm)
-
-
-    objective_max_loading(pm)
-
-
-    constraint_theta_ref(pm)
-    constraint_complex_voltage(pm)
-
-    for (i,bus) in pm.set.buses
-        constraint_active_kcl_shunt_scaled(pm, bus)
-        constraint_reactive_kcl_shunt(pm, bus)
-    end
-
-    for (i,branch) in pm.set.branches
-        constraint_active_ohms_yt(pm, branch)
-        constraint_reactive_ohms_yt(pm, branch)
-
-        constraint_phase_angle_difference(pm, branch)
-
-        constraint_thermal_limit_from(pm, branch; scale = 0.999)
-        constraint_thermal_limit_to(pm, branch; scale = 0.999)
-    end
-end
-
-
-
-
-function run_sad_opf(file, model_constructor, solver; kwargs...)
-    return run_generic_model(file, model_constructor, solver, post_sad_opf; kwargs...) 
-end
-
-function post_sad_opf{T <: Union{AbstractACPForm, AbstractDCPForm}}(pm::GenericPowerModel{T})
-    variable_complex_voltage(pm)
-
-    variable_active_generation(pm)
-    variable_reactive_generation(pm)
-
-    variable_active_line_flow(pm)
-    variable_reactive_line_flow(pm)
-
-    @variable(pm.model, theta_delta_bound >= 0.0, start = 0.523598776)
-
-
-    @objective(pm.model, Min, theta_delta_bound)
-
-
-    constraint_theta_ref(pm)
-    constraint_complex_voltage(pm)
-
-    for (i,bus) in pm.set.buses
-        constraint_active_kcl_shunt(pm, bus)
-        constraint_reactive_kcl_shunt(pm, bus)
-    end
-
-    for (i,branch) in pm.set.branches
-        constraint_active_ohms_yt(pm, branch)
-        constraint_reactive_ohms_yt(pm, branch)
-
-<<<<<<< HEAD
-        constraint_phase_angle_diffrence(pm, branch)
-=======
-        #constraint_phase_angle_difference_flexible(pm, branch)
->>>>>>> ef113516
-        theta_fr = getvariable(pm.model, :t)[branch["f_bus"]]
-        theta_to = getvariable(pm.model, :t)[branch["t_bus"]]
-
-        @constraint(pm.model, theta_fr - theta_to <=  theta_delta_bound)
-        @constraint(pm.model, theta_fr - theta_to >= -theta_delta_bound)
-
-        constraint_thermal_limit_from(pm, branch; scale = 0.999)
-        constraint_thermal_limit_to(pm, branch; scale = 0.999)
-    end
-end
-
-
-
-
+export 
+    run_api_opf, run_sad_opf
+
+
+function run_api_opf(file, model_constructor, solver; kwargs...)
+    return run_generic_model(file, model_constructor, solver, post_api_opf; kwargs...) 
+end
+
+function post_api_opf{T}(pm::GenericPowerModel{T})
+    variable_complex_voltage(pm)
+    bounds_tighten_voltage(pm)
+
+    variable_active_generation(pm, bounded = false)
+    variable_reactive_generation(pm, bounded = false)
+    upperbound_negative_active_generation(pm)
+
+    variable_active_line_flow(pm)
+    variable_reactive_line_flow(pm)
+
+    variable_load_factor(pm)
+
+
+    objective_max_loading(pm)
+
+
+    constraint_theta_ref(pm)
+    constraint_complex_voltage(pm)
+
+    for (i,bus) in pm.set.buses
+        constraint_active_kcl_shunt_scaled(pm, bus)
+        constraint_reactive_kcl_shunt(pm, bus)
+    end
+
+    for (i,branch) in pm.set.branches
+        constraint_active_ohms_yt(pm, branch)
+        constraint_reactive_ohms_yt(pm, branch)
+
+        constraint_phase_angle_difference(pm, branch)
+
+        constraint_thermal_limit_from(pm, branch; scale = 0.999)
+        constraint_thermal_limit_to(pm, branch; scale = 0.999)
+    end
+end
+
+
+
+
+function run_sad_opf(file, model_constructor, solver; kwargs...)
+    return run_generic_model(file, model_constructor, solver, post_sad_opf; kwargs...) 
+end
+
+function post_sad_opf{T <: Union{AbstractACPForm, AbstractDCPForm}}(pm::GenericPowerModel{T})
+    variable_complex_voltage(pm)
+
+    variable_active_generation(pm)
+    variable_reactive_generation(pm)
+
+    variable_active_line_flow(pm)
+    variable_reactive_line_flow(pm)
+
+    @variable(pm.model, theta_delta_bound >= 0.0, start = 0.523598776)
+
+
+    @objective(pm.model, Min, theta_delta_bound)
+
+
+    constraint_theta_ref(pm)
+    constraint_complex_voltage(pm)
+
+    for (i,bus) in pm.set.buses
+        constraint_active_kcl_shunt(pm, bus)
+        constraint_reactive_kcl_shunt(pm, bus)
+    end
+
+    for (i,branch) in pm.set.branches
+        constraint_active_ohms_yt(pm, branch)
+        constraint_reactive_ohms_yt(pm, branch)
+
+        constraint_phase_angle_diffrence(pm, branch)
+        theta_fr = getvariable(pm.model, :t)[branch["f_bus"]]
+        theta_to = getvariable(pm.model, :t)[branch["t_bus"]]
+
+        @constraint(pm.model, theta_fr - theta_to <=  theta_delta_bound)
+        @constraint(pm.model, theta_fr - theta_to >= -theta_delta_bound)
+
+        constraint_thermal_limit_from(pm, branch; scale = 0.999)
+        constraint_thermal_limit_to(pm, branch; scale = 0.999)
+    end
+end
+
+
+
+