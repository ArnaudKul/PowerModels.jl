--- conflicted
+++ resolved
@@ -1,84 +1,72 @@
-#### General Assumptions of these OTS Models ####
-#
-# - if the branch status is 0 in the input, it is out of service and forced to 0 in OTS
-# - the network will be maintained as one connected component (i.e. at least n-1 edges)
-#
-
-""
-function run_ots(file, model_constructor, optimizer; kwargs...)
-    return run_model(file, model_constructor, optimizer, post_ots; ref_extensions=[ref_add_on_off_va_bounds!], solution_builder = solution_ots!, kwargs...)
-end
-
-""
-function post_ots(pm::AbstractPowerModel)
-    variable_branch_indicator(pm)
-    variable_voltage_on_off(pm)
-    variable_generation(pm)
-    variable_branch_flow(pm)
-    variable_dcline_flow(pm)
-
-    objective_min_fuel_and_flow_cost(pm)
-
-    constraint_model_voltage_on_off(pm)
-
-    for i in ids(pm, :ref_buses)
-        constraint_theta_ref(pm, i)
-    end
-
-    for i in ids(pm, :bus)
-        constraint_power_balance_shunt(pm, i)
-    end
-
-    for i in ids(pm, :branch)
-        constraint_ohms_yt_from_on_off(pm, i)
-        constraint_ohms_yt_to_on_off(pm, i)
-
-        constraint_voltage_angle_difference_on_off(pm, i)
-
-        constraint_thermal_limit_from_on_off(pm, i)
-        constraint_thermal_limit_to_on_off(pm, i)
-    end
-
-    for i in ids(pm, :dcline)
-        constraint_dcline(pm, i)
-    end
-end
-
-
-""
-<<<<<<< HEAD
-function on_off_va_bounds_ref!(pm::AbstractPowerModel)
-=======
-function ref_add_on_off_va_bounds!(pm::GenericPowerModel)
->>>>>>> cc9f06e6
-    if InfrastructureModels.ismultinetwork(pm.data)
-        nws_data = pm.data["nw"]
-    else
-        nws_data = Dict("0" => pm.data)
-    end
-
-    for (n, nw_data) in nws_data
-        nw_id = parse(Int, n)
-        nw_ref = ref(pm, nw_id)
-
-        off_angmin, off_angmax = calc_theta_delta_bounds(nw_data)
-        nw_ref[:off_angmin] = off_angmin
-        nw_ref[:off_angmax] = off_angmax
-    end
-end
-
-""
-<<<<<<< HEAD
-function get_ots_solution(pm::AbstractPowerModel, sol::Dict{String,<:Any})
-    add_bus_voltage_setpoint(sol, pm)
-    add_generator_power_setpoint(sol, pm)
-    add_branch_flow_setpoint(sol, pm)
-    add_branch_status_setpoint(sol, pm)
-=======
-function solution_ots!(pm::GenericPowerModel, sol::Dict{String,<:Any})
-    add_setpoint_bus_voltage!(sol, pm)
-    add_setpoint_generator_power!(sol, pm)
-    add_setpoint_branch_flow!(sol, pm)
-    add_setpoint_branch_status!(sol, pm)
->>>>>>> cc9f06e6
-end
+#### General Assumptions of these OTS Models ####
+#
+# - if the branch status is 0 in the input, it is out of service and forced to 0 in OTS
+# - the network will be maintained as one connected component (i.e. at least n-1 edges)
+#
+
+""
+function run_ots(file, model_constructor, optimizer; kwargs...)
+    return run_model(file, model_constructor, optimizer, post_ots; ref_extensions=[ref_add_on_off_va_bounds!], solution_builder = solution_ots!, kwargs...)
+end
+
+""
+function post_ots(pm::AbstractPowerModel)
+    variable_branch_indicator(pm)
+    variable_voltage_on_off(pm)
+    variable_generation(pm)
+    variable_branch_flow(pm)
+    variable_dcline_flow(pm)
+
+    objective_min_fuel_and_flow_cost(pm)
+
+    constraint_model_voltage_on_off(pm)
+
+    for i in ids(pm, :ref_buses)
+        constraint_theta_ref(pm, i)
+    end
+
+    for i in ids(pm, :bus)
+        constraint_power_balance_shunt(pm, i)
+    end
+
+    for i in ids(pm, :branch)
+        constraint_ohms_yt_from_on_off(pm, i)
+        constraint_ohms_yt_to_on_off(pm, i)
+
+        constraint_voltage_angle_difference_on_off(pm, i)
+
+        constraint_thermal_limit_from_on_off(pm, i)
+        constraint_thermal_limit_to_on_off(pm, i)
+    end
+
+    for i in ids(pm, :dcline)
+        constraint_dcline(pm, i)
+    end
+end
+
+
+""
+function ref_add_on_off_va_bounds!(pm::AbstractPowerModel)
+    if InfrastructureModels.ismultinetwork(pm.data)
+        nws_data = pm.data["nw"]
+    else
+        nws_data = Dict("0" => pm.data)
+    end
+
+    for (n, nw_data) in nws_data
+        nw_id = parse(Int, n)
+        nw_ref = ref(pm, nw_id)
+
+        off_angmin, off_angmax = calc_theta_delta_bounds(nw_data)
+        nw_ref[:off_angmin] = off_angmin
+        nw_ref[:off_angmax] = off_angmax
+    end
+end
+
+""
+function solution_ots!(pm::AbstractPowerModel, sol::Dict{String,<:Any})
+    add_setpoint_bus_voltage!(sol, pm)
+    add_setpoint_generator_power!(sol, pm)
+    add_setpoint_branch_flow!(sol, pm)
+    add_setpoint_branch_status!(sol, pm)
+end