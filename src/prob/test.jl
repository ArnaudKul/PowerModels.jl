######
#
# These are toy problem formulations used to test advanced features
# such as multi-network and multi-conductor models
#
######


"opf using current limits instead of thermal limits, tests constraint_current_limit"
function _run_cl_opf(file, model_constructor, optimizer; kwargs...)
    return run_model(file, model_constructor, optimizer, _post_cl_opf; kwargs...)
end

""
<<<<<<< HEAD
function post_cl_opf(pm::AbstractPowerModel)
=======
function _post_cl_opf(pm::GenericPowerModel)
>>>>>>> cc9f06e6
    variable_voltage(pm)
    variable_generation(pm)
    variable_branch_flow(pm)
    variable_dcline_flow(pm)

    objective_min_fuel_and_flow_cost(pm)

    constraint_model_voltage(pm)

    for i in ids(pm, :ref_buses)
        constraint_theta_ref(pm, i)
    end

    for i in ids(pm, :bus)
        constraint_power_balance_shunt(pm, i)
    end

    for i in ids(pm, :branch)
        constraint_ohms_yt_from(pm, i)
        constraint_ohms_yt_to(pm, i)

        constraint_voltage_angle_difference(pm, i)

        constraint_current_limit(pm, i)
    end

    for i in ids(pm, :dcline)
        constraint_dcline(pm, i)
    end
end


"opf with unit commitment, tests constraint_current_limit"
function _run_uc_opf(file, model_constructor, solver; kwargs...)
    return run_model(file, model_constructor, solver, _post_uc_opf; solution_builder = _solution_uc!, kwargs...)
end

""
<<<<<<< HEAD
function post_uc_opf(pm::AbstractPowerModel)
=======
function _post_uc_opf(pm::GenericPowerModel)
>>>>>>> cc9f06e6
    variable_voltage(pm)

    variable_generation_indicator(pm)
    variable_generation_on_off(pm)

    variable_storage_indicator(pm)
    variable_storage_mi_on_off(pm)
    
    variable_branch_flow(pm)
    variable_dcline_flow(pm)

    objective_min_fuel_and_flow_cost(pm)

    constraint_model_voltage(pm)

    for i in ids(pm, :ref_buses)
        constraint_theta_ref(pm, i)
    end

    for i in ids(pm, :gen)
        constraint_generation_on_off(pm, i)
    end

    for i in ids(pm, :storage)
        constraint_storage_on_off(pm, i)
    end

    for i in ids(pm, :bus)
        constraint_power_balance_shunt_storage(pm, i)
    end
    
    for i in ids(pm, :storage)
        constraint_storage_state(pm, i)
        constraint_storage_complementarity_mi(pm, i)
        constraint_storage_loss(pm, i)
        constraint_storage_thermal_limit(pm, i)
    end

    for i in ids(pm, :branch)
        constraint_ohms_yt_from(pm, i)
        constraint_ohms_yt_to(pm, i)

        constraint_voltage_angle_difference(pm, i)

        constraint_thermal_limit_from(pm, i)
        constraint_thermal_limit_to(pm, i)
    end

    for i in ids(pm, :dcline)
        constraint_dcline(pm, i)
    end
end

""
function _run_uc_mc_opf(file, model_constructor, solver; kwargs...)
    return run_model(file, model_constructor, solver, _post_uc_mc_opf; solution_builder = _solution_uc!, multiconductor=true, kwargs...)
end

""
<<<<<<< HEAD
function post_uc_mc_opf(pm::AbstractPowerModel)
=======
function _post_uc_mc_opf(pm::GenericPowerModel)
>>>>>>> cc9f06e6
    variable_generation_indicator(pm)
    variable_storage_indicator(pm)
    
    variable_storage_energy(pm)
    variable_storage_charge(pm)
    variable_storage_discharge(pm)
    variable_storage_complementary_indicator(pm)

    for c in conductor_ids(pm)
        variable_voltage(pm, cnd=c)
        
        variable_generation_on_off(pm, cnd=c)
        
        variable_active_storage(pm, cnd=c)
        variable_reactive_storage(pm, cnd=c)
        
        variable_branch_flow(pm, cnd=c)
        variable_dcline_flow(pm, cnd=c)

        constraint_model_voltage(pm, cnd=c)

        for i in ids(pm, :ref_buses)
            constraint_theta_ref(pm, i, cnd=c)
        end

        for i in ids(pm, :gen)
            constraint_generation_on_off(pm, i, cnd=c)
        end

        for i in ids(pm, :storage)
            constraint_storage_on_off(pm, i)
        end

        for i in ids(pm, :bus)
            constraint_power_balance_shunt_storage(pm, i, cnd=c)
        end

        for i in ids(pm, :branch)
            constraint_ohms_yt_from(pm, i, cnd=c)
            constraint_ohms_yt_to(pm, i, cnd=c)

            constraint_voltage_angle_difference(pm, i, cnd=c)

            constraint_thermal_limit_from(pm, i, cnd=c)
            constraint_thermal_limit_to(pm, i, cnd=c)
        end

        for i in ids(pm, :dcline)
            constraint_dcline(pm, i, cnd=c)
        end

        for i in ids(pm, :storage)
            constraint_storage_state(pm, i, cnd=c)
            constraint_storage_complementarity_mi(pm, i, cnd=c)
            constraint_storage_loss(pm, i, cnd=c)
            constraint_storage_thermal_limit(pm, i, cnd=c)
        end
    end

    objective_min_fuel_and_flow_cost(pm)
end

""
<<<<<<< HEAD
function get_uc_solution(pm::AbstractPowerModel, sol::Dict{String,<:Any})
    add_bus_voltage_setpoint(sol, pm)
    add_generator_power_setpoint(sol, pm)
    add_generator_status_setpoint(sol, pm)
    add_storage_setpoint(sol, pm)
    add_branch_flow_setpoint(sol, pm)
    add_dcline_flow_setpoint(sol, pm)

    add_kcl_duals(sol, pm)
    add_sm_duals(sol, pm) # Adds the duals of the transmission lines' thermal limits.
=======
function _solution_uc!(pm::GenericPowerModel, sol::Dict{String,<:Any})
    add_setpoint_bus_voltage!(sol, pm)
    add_setpoint_generator_power!(sol, pm)
    add_setpoint_generator_status!(sol, pm)
    add_setpoint_storage!(sol, pm)
    add_setpoint_storage_status!(sol, pm)
    add_setpoint_branch_flow!(sol, pm)
    add_setpoint_dcline_flow!(sol, pm)

    add_dual_kcl!(sol, pm)
    add_dual_sm!(sol, pm) # Adds the duals of the transmission lines' thermal limits.
>>>>>>> cc9f06e6
end


""
function _run_mn_opb(file, model_constructor, optimizer; kwargs...)
    return run_model(file, model_constructor, optimizer, _post_mn_opb; ref_extensions=[ref_add_connected_components!], multinetwork=true, kwargs...)
end

""
<<<<<<< HEAD
function post_mn_opb(pm::AbstractPowerModel)
=======
function _post_mn_opb(pm::GenericPowerModel)
>>>>>>> cc9f06e6
    for (n, network) in nws(pm)
        variable_generation(pm, nw=n)

        for i in ids(pm, :components, nw=n)
            constraint_network_power_balance(pm, i, nw=n)
        end
    end

    objective_min_fuel_cost(pm)
end


""
<<<<<<< HEAD
function run_mn_opf(file, model_constructor, optimizer; kwargs...)
    return run_generic_model(file, model_constructor, optimizer, post_mn_opf; multinetwork=true, kwargs...)
end

""
function post_mn_opf(pm::AbstractPowerModel)
    for (n, network) in nws(pm)
        variable_voltage(pm, nw=n)
        variable_generation(pm, nw=n)
        variable_branch_flow(pm, nw=n)
        variable_dcline_flow(pm, nw=n)

        constraint_voltage(pm, nw=n)

        for i in ids(pm, :ref_buses, nw=n)
            constraint_theta_ref(pm, i, nw=n)
        end

        for i in ids(pm, :bus, nw=n)
            constraint_kcl_shunt(pm, i, nw=n)
        end

        for i in ids(pm, :branch, nw=n)
            constraint_ohms_yt_from(pm, i, nw=n)
            constraint_ohms_yt_to(pm, i, nw=n)

            constraint_voltage_angle_difference(pm, i, nw=n)

            constraint_thermal_limit_from(pm, i, nw=n)
            constraint_thermal_limit_to(pm, i, nw=n)
        end

        for i in ids(pm, :dcline, nw=n)
            constraint_dcline(pm, i, nw=n)
        end
    end

    objective_min_fuel_and_flow_cost(pm)
end

""
function run_mn_pf(file, model_constructor, optimizer; kwargs...)
    return run_generic_model(file, model_constructor, optimizer, post_mn_pf; multinetwork=true, kwargs...)
end

""
function post_mn_pf(pm::AbstractPowerModel)
=======
function _run_mn_pf(file, model_constructor, optimizer; kwargs...)
    return run_model(file, model_constructor, optimizer, _post_mn_pf; multinetwork=true, kwargs...)
end

""
function _post_mn_pf(pm::GenericPowerModel)
>>>>>>> cc9f06e6
    for (n, network) in nws(pm)
        variable_voltage(pm, nw=n, bounded = false)
        variable_generation(pm, nw=n, bounded = false)
        variable_branch_flow(pm, nw=n, bounded = false)
        variable_dcline_flow(pm, nw=n, bounded = false)

        constraint_model_voltage(pm, nw=n)

        for i in ids(pm, :ref_buses, nw=n)
            constraint_theta_ref(pm, i, nw=n)
            constraint_voltage_magnitude_setpoint(pm, i, nw=n)
        end

        for (i,bus) in ref(pm, :bus, nw=n)
            constraint_power_balance_shunt(pm, i, nw=n)

            # PV Bus Constraints
            if length(ref(pm, :bus_gens, i, nw=n)) > 0 && !(i in ids(pm, :ref_buses, nw=n))
                @assert bus["bus_type"] == 2

                constraint_voltage_magnitude_setpoint(pm, i, nw=n)
                for j in ref(pm, :bus_gens, i, nw=n)
                    constraint_active_gen_setpoint(pm, j, nw=n)
                end
            end
        end

        for i in ids(pm, :branch, nw=n)
            constraint_ohms_yt_from(pm, i, nw=n)
            constraint_ohms_yt_to(pm, i, nw=n)
        end

        for (i,dcline) in ref(pm, :dcline, nw=n)
            constraint_active_dcline_setpoint(pm, i, nw=n)

            f_bus = ref(pm, :bus, nw=n)[dcline["f_bus"]]
            if f_bus["bus_type"] == 1
                constraint_voltage_magnitude_setpoint(pm, n, f_bus["index"])
            end

            t_bus = ref(pm, :bus, nw=n)[dcline["t_bus"]]
            if t_bus["bus_type"] == 1
                constraint_voltage_magnitude_setpoint(pm, n, t_bus["index"])
            end
        end
    end
end



""
function _run_mc_opf(file, model_constructor, optimizer; kwargs...)
    return run_model(file, model_constructor, optimizer, _post_mc_opf; multiconductor=true, kwargs...)
end

""
<<<<<<< HEAD
function post_mc_opf(pm::AbstractPowerModel)
=======
function _post_mc_opf(pm::GenericPowerModel)
>>>>>>> cc9f06e6
    for c in conductor_ids(pm)
        variable_voltage(pm, cnd=c)
        variable_generation(pm, cnd=c)
        variable_branch_flow(pm, cnd=c)
        variable_dcline_flow(pm, cnd=c)

        constraint_model_voltage(pm, cnd=c)

        for i in ids(pm, :ref_buses)
            constraint_theta_ref(pm, i, cnd=c)
        end

        for i in ids(pm, :bus)
            constraint_power_balance_shunt(pm, i, cnd=c)
        end

        for i in ids(pm, :branch)
            constraint_ohms_yt_from(pm, i, cnd=c)
            constraint_ohms_yt_to(pm, i, cnd=c)

            constraint_voltage_angle_difference(pm, i, cnd=c)

            constraint_thermal_limit_from(pm, i, cnd=c)
            constraint_thermal_limit_to(pm, i, cnd=c)
        end

        for i in ids(pm, :dcline)
            constraint_dcline(pm, i, cnd=c)
        end
    end

    objective_min_fuel_and_flow_cost(pm)
end



""
function _run_mn_mc_opf(file, model_constructor, optimizer; kwargs...)
    return run_model(file, model_constructor, optimizer, _post_mn_mc_opf; multinetwork=true, multiconductor=true, kwargs...)
end

""
<<<<<<< HEAD
function post_mn_mc_opf(pm::AbstractPowerModel)
=======
function _post_mn_mc_opf(pm::GenericPowerModel)
>>>>>>> cc9f06e6
    for (n, network) in nws(pm)
        for c in conductor_ids(pm, nw=n)
            variable_voltage(pm, nw=n, cnd=c)
            variable_generation(pm, nw=n, cnd=c)
            variable_branch_flow(pm, nw=n, cnd=c)
            variable_dcline_flow(pm, nw=n, cnd=c)

            constraint_model_voltage(pm, nw=n, cnd=c)

            for i in ids(pm, :ref_buses, nw=n)
                constraint_theta_ref(pm, i, nw=n, cnd=c)
            end

            for i in ids(pm, :bus, nw=n)
                constraint_power_balance_shunt(pm, i, nw=n, cnd=c)
            end

            for i in ids(pm, :branch, nw=n)
                constraint_ohms_yt_from(pm, i, nw=n, cnd=c)
                constraint_ohms_yt_to(pm, i, nw=n, cnd=c)

                constraint_voltage_angle_difference(pm, i, nw=n, cnd=c)

                constraint_thermal_limit_from(pm, i, nw=n, cnd=c)
                constraint_thermal_limit_to(pm, i, nw=n, cnd=c)
            end

            for i in ids(pm, :dcline, nw=n)
                constraint_dcline(pm, i, nw=n, cnd=c)
            end
        end
    end

    objective_min_fuel_and_flow_cost(pm)
end



"opf with storage"
function _run_strg_opf(file, model_constructor, optimizer; kwargs...)
    return run_model(file, model_constructor, optimizer, _post_strg_opf; kwargs...)
end

""
<<<<<<< HEAD
function post_strg_opf(pm::AbstractPowerModel)
=======
function _post_strg_opf(pm::GenericPowerModel)
>>>>>>> cc9f06e6
    variable_voltage(pm)
    variable_generation(pm)
    variable_storage(pm)
    variable_branch_flow(pm)
    variable_dcline_flow(pm)

    objective_min_fuel_and_flow_cost(pm)

    constraint_model_voltage(pm)

    for i in ids(pm, :ref_buses)
        constraint_theta_ref(pm, i)
    end

    for i in ids(pm, :bus)
        constraint_power_balance_shunt_storage(pm, i)
    end

    for i in ids(pm, :storage)
        constraint_storage_state(pm, i)
        constraint_storage_complementarity(pm, i)
        constraint_storage_loss(pm, i)
        constraint_storage_thermal_limit(pm, i)
    end

    for i in ids(pm, :branch)
        constraint_ohms_yt_from(pm, i)
        constraint_ohms_yt_to(pm, i)

        constraint_voltage_angle_difference(pm, i)

        constraint_thermal_limit_from(pm, i)
        constraint_thermal_limit_to(pm, i)
    end

    for i in ids(pm, :dcline)
        constraint_dcline(pm, i)
    end
end


"multi-network opf with storage"
function _run_mn_strg_opf(file, model_constructor, optimizer; kwargs...)
    return run_model(file, model_constructor, optimizer, _post_mn_strg_opf; multinetwork=true, kwargs...)
end

""
<<<<<<< HEAD
function post_mn_strg_opf(pm::AbstractPowerModel)
=======
function _post_mn_strg_opf(pm::GenericPowerModel)
>>>>>>> cc9f06e6
    for (n, network) in nws(pm)
        variable_voltage(pm, nw=n)
        variable_generation(pm, nw=n)
        variable_storage(pm, nw=n)
        variable_branch_flow(pm, nw=n)
        variable_dcline_flow(pm, nw=n)

        constraint_model_voltage(pm, nw=n)

        for i in ids(pm, :ref_buses, nw=n)
            constraint_theta_ref(pm, i, nw=n)
        end

        for i in ids(pm, :bus, nw=n)
            constraint_power_balance_shunt_storage(pm, i, nw=n)
        end

        for i in ids(pm, :storage, nw=n)
            constraint_storage_complementarity(pm, i, nw=n)
            constraint_storage_loss(pm, i, nw=n)
            constraint_storage_thermal_limit(pm, i, nw=n)
        end

        for i in ids(pm, :branch, nw=n)
            constraint_ohms_yt_from(pm, i, nw=n)
            constraint_ohms_yt_to(pm, i, nw=n)

            constraint_voltage_angle_difference(pm, i, nw=n)

            constraint_thermal_limit_from(pm, i, nw=n)
            constraint_thermal_limit_to(pm, i, nw=n)
        end

        for i in ids(pm, :dcline, nw=n)
            constraint_dcline(pm, i, nw=n)
        end
    end

    network_ids = sort(collect(nw_ids(pm)))

    n_1 = network_ids[1]
    for i in ids(pm, :storage, nw=n_1)
        constraint_storage_state(pm, i, nw=n_1)
    end

    for n_2 in network_ids[2:end]
        for i in ids(pm, :storage, nw=n_2)
            constraint_storage_state(pm, i, n_1, n_2)
        end
        n_1 = n_2
    end

    objective_min_fuel_and_flow_cost(pm)
end



"opf with mi storage variables"
function _run_strg_mi_opf(file, model_constructor, optimizer; kwargs...)
    return run_model(file, model_constructor, optimizer, _post_strg_mi_opf; kwargs...)
end

""
function _post_strg_mi_opf(pm::GenericPowerModel)
    variable_voltage(pm)
    variable_generation(pm)
    variable_storage_mi(pm)
    variable_branch_flow(pm)
    variable_dcline_flow(pm)
    
    objective_min_fuel_and_flow_cost(pm)

    constraint_model_voltage(pm)

    for i in ids(pm, :ref_buses)
        constraint_theta_ref(pm, i)
    end

    for i in ids(pm, :bus)
        constraint_power_balance_shunt_storage(pm, i)
    end

    for i in ids(pm, :storage)
        constraint_storage_state(pm, i)
        constraint_storage_complementarity_mi(pm, i)
        constraint_storage_loss(pm, i)
        constraint_storage_thermal_limit(pm, i)
    end

    for i in ids(pm, :branch)
        constraint_ohms_yt_from(pm, i)
        constraint_ohms_yt_to(pm, i)

        constraint_voltage_angle_difference(pm, i)

        constraint_thermal_limit_from(pm, i)
        constraint_thermal_limit_to(pm, i)
    end

    for i in ids(pm, :dcline)
        constraint_dcline(pm, i)
    end
end


""
function _run_mn_mc_strg_opf(file, model_constructor, optimizer; kwargs...)
    return run_model(file, model_constructor, optimizer, _post_mn_mc_strg_opf; multinetwork=true, multiconductor=true, kwargs...)
end

"warning: this model is not realistic or physically reasonable, it is only for test coverage"
<<<<<<< HEAD
function post_mn_mc_strg_opf(pm::AbstractPowerModel)
=======
function _post_mn_mc_strg_opf(pm::GenericPowerModel)
>>>>>>> cc9f06e6
    for (n, network) in nws(pm)
        variable_storage_energy(pm, nw=n)
        variable_storage_charge(pm, nw=n)
        variable_storage_discharge(pm, nw=n)

        for c in conductor_ids(pm, nw=n)
            variable_voltage(pm, nw=n, cnd=c)
            variable_generation(pm, nw=n, cnd=c)
            variable_active_storage(pm, nw=n, cnd=c)
            variable_reactive_storage(pm, nw=n, cnd=c)
            variable_branch_flow(pm, nw=n, cnd=c)
            variable_dcline_flow(pm, nw=n, cnd=c)

            constraint_model_voltage(pm, nw=n, cnd=c)

            for i in ids(pm, :ref_buses, nw=n)
                constraint_theta_ref(pm, i, nw=n, cnd=c)
            end

            for i in ids(pm, :bus, nw=n)
                constraint_power_balance_shunt_storage(pm, i, nw=n, cnd=c)
            end

            for i in ids(pm, :storage, nw=n)
                constraint_storage_thermal_limit(pm, i, nw=n, cnd=c)
            end

            for i in ids(pm, :branch, nw=n)
                constraint_ohms_yt_from(pm, i, nw=n, cnd=c)
                constraint_ohms_yt_to(pm, i, nw=n, cnd=c)

                constraint_voltage_angle_difference(pm, i, nw=n, cnd=c)

                constraint_thermal_limit_from(pm, i, nw=n, cnd=c)
                constraint_thermal_limit_to(pm, i, nw=n, cnd=c)
            end

            for i in ids(pm, :dcline, nw=n)
                constraint_dcline(pm, i, nw=n, cnd=c)
            end
        end

        for i in ids(pm, :storage, nw=n)
            constraint_storage_complementarity(pm, i, nw=n)
            constraint_storage_loss(pm, i, nw=n)
        end
    end

    network_ids = sort(collect(nw_ids(pm)))

    n_1 = network_ids[1]
    for i in ids(pm, :storage, nw=n_1)
        constraint_storage_state(pm, i, nw=n_1)
    end

    for n_2 in network_ids[2:end]
        for i in ids(pm, :storage, nw=n_2)
            constraint_storage_state(pm, i, n_1, n_2)
        end
        n_1 = n_2
    end

    objective_min_fuel_and_flow_cost(pm)
end<|MERGE_RESOLUTION|>--- conflicted
+++ resolved
@@ -12,11 +12,7 @@
 end
 
 ""
-<<<<<<< HEAD
-function post_cl_opf(pm::AbstractPowerModel)
-=======
-function _post_cl_opf(pm::GenericPowerModel)
->>>>>>> cc9f06e6
+function _post_cl_opf(pm::AbstractPowerModel)
     variable_voltage(pm)
     variable_generation(pm)
     variable_branch_flow(pm)
@@ -55,11 +51,7 @@
 end
 
 ""
-<<<<<<< HEAD
-function post_uc_opf(pm::AbstractPowerModel)
-=======
-function _post_uc_opf(pm::GenericPowerModel)
->>>>>>> cc9f06e6
+function _post_uc_opf(pm::AbstractPowerModel)
     variable_voltage(pm)
 
     variable_generation_indicator(pm)
@@ -119,11 +111,7 @@
 end
 
 ""
-<<<<<<< HEAD
-function post_uc_mc_opf(pm::AbstractPowerModel)
-=======
-function _post_uc_mc_opf(pm::GenericPowerModel)
->>>>>>> cc9f06e6
+function _post_uc_mc_opf(pm::AbstractPowerModel)
     variable_generation_indicator(pm)
     variable_storage_indicator(pm)
     
@@ -187,19 +175,7 @@
 end
 
 ""
-<<<<<<< HEAD
-function get_uc_solution(pm::AbstractPowerModel, sol::Dict{String,<:Any})
-    add_bus_voltage_setpoint(sol, pm)
-    add_generator_power_setpoint(sol, pm)
-    add_generator_status_setpoint(sol, pm)
-    add_storage_setpoint(sol, pm)
-    add_branch_flow_setpoint(sol, pm)
-    add_dcline_flow_setpoint(sol, pm)
-
-    add_kcl_duals(sol, pm)
-    add_sm_duals(sol, pm) # Adds the duals of the transmission lines' thermal limits.
-=======
-function _solution_uc!(pm::GenericPowerModel, sol::Dict{String,<:Any})
+function _solution_uc!(pm::AbstractPowerModel, sol::Dict{String,<:Any})
     add_setpoint_bus_voltage!(sol, pm)
     add_setpoint_generator_power!(sol, pm)
     add_setpoint_generator_status!(sol, pm)
@@ -210,7 +186,6 @@
 
     add_dual_kcl!(sol, pm)
     add_dual_sm!(sol, pm) # Adds the duals of the transmission lines' thermal limits.
->>>>>>> cc9f06e6
 end
 
 
@@ -220,11 +195,7 @@
 end
 
 ""
-<<<<<<< HEAD
-function post_mn_opb(pm::AbstractPowerModel)
-=======
-function _post_mn_opb(pm::GenericPowerModel)
->>>>>>> cc9f06e6
+function _post_mn_opb(pm::AbstractPowerModel)
     for (n, network) in nws(pm)
         variable_generation(pm, nw=n)
 
@@ -238,62 +209,12 @@
 
 
 ""
-<<<<<<< HEAD
-function run_mn_opf(file, model_constructor, optimizer; kwargs...)
-    return run_generic_model(file, model_constructor, optimizer, post_mn_opf; multinetwork=true, kwargs...)
-end
-
-""
-function post_mn_opf(pm::AbstractPowerModel)
-    for (n, network) in nws(pm)
-        variable_voltage(pm, nw=n)
-        variable_generation(pm, nw=n)
-        variable_branch_flow(pm, nw=n)
-        variable_dcline_flow(pm, nw=n)
-
-        constraint_voltage(pm, nw=n)
-
-        for i in ids(pm, :ref_buses, nw=n)
-            constraint_theta_ref(pm, i, nw=n)
-        end
-
-        for i in ids(pm, :bus, nw=n)
-            constraint_kcl_shunt(pm, i, nw=n)
-        end
-
-        for i in ids(pm, :branch, nw=n)
-            constraint_ohms_yt_from(pm, i, nw=n)
-            constraint_ohms_yt_to(pm, i, nw=n)
-
-            constraint_voltage_angle_difference(pm, i, nw=n)
-
-            constraint_thermal_limit_from(pm, i, nw=n)
-            constraint_thermal_limit_to(pm, i, nw=n)
-        end
-
-        for i in ids(pm, :dcline, nw=n)
-            constraint_dcline(pm, i, nw=n)
-        end
-    end
-
-    objective_min_fuel_and_flow_cost(pm)
-end
-
-""
-function run_mn_pf(file, model_constructor, optimizer; kwargs...)
-    return run_generic_model(file, model_constructor, optimizer, post_mn_pf; multinetwork=true, kwargs...)
-end
-
-""
-function post_mn_pf(pm::AbstractPowerModel)
-=======
 function _run_mn_pf(file, model_constructor, optimizer; kwargs...)
     return run_model(file, model_constructor, optimizer, _post_mn_pf; multinetwork=true, kwargs...)
 end
 
 ""
-function _post_mn_pf(pm::GenericPowerModel)
->>>>>>> cc9f06e6
+function _post_mn_pf(pm::AbstractPowerModel)
     for (n, network) in nws(pm)
         variable_voltage(pm, nw=n, bounded = false)
         variable_generation(pm, nw=n, bounded = false)
@@ -350,11 +271,7 @@
 end
 
 ""
-<<<<<<< HEAD
-function post_mc_opf(pm::AbstractPowerModel)
-=======
-function _post_mc_opf(pm::GenericPowerModel)
->>>>>>> cc9f06e6
+function _post_mc_opf(pm::AbstractPowerModel)
     for c in conductor_ids(pm)
         variable_voltage(pm, cnd=c)
         variable_generation(pm, cnd=c)
@@ -397,11 +314,7 @@
 end
 
 ""
-<<<<<<< HEAD
-function post_mn_mc_opf(pm::AbstractPowerModel)
-=======
-function _post_mn_mc_opf(pm::GenericPowerModel)
->>>>>>> cc9f06e6
+function _post_mn_mc_opf(pm::AbstractPowerModel)
     for (n, network) in nws(pm)
         for c in conductor_ids(pm, nw=n)
             variable_voltage(pm, nw=n, cnd=c)
@@ -446,11 +359,7 @@
 end
 
 ""
-<<<<<<< HEAD
-function post_strg_opf(pm::AbstractPowerModel)
-=======
-function _post_strg_opf(pm::GenericPowerModel)
->>>>>>> cc9f06e6
+function _post_strg_opf(pm::AbstractPowerModel)
     variable_voltage(pm)
     variable_generation(pm)
     variable_storage(pm)
@@ -498,11 +407,7 @@
 end
 
 ""
-<<<<<<< HEAD
-function post_mn_strg_opf(pm::AbstractPowerModel)
-=======
-function _post_mn_strg_opf(pm::GenericPowerModel)
->>>>>>> cc9f06e6
+function _post_mn_strg_opf(pm::AbstractPowerModel)
     for (n, network) in nws(pm)
         variable_voltage(pm, nw=n)
         variable_generation(pm, nw=n)
@@ -566,7 +471,7 @@
 end
 
 ""
-function _post_strg_mi_opf(pm::GenericPowerModel)
+function _post_strg_mi_opf(pm::AbstractPowerModel)
     variable_voltage(pm)
     variable_generation(pm)
     variable_storage_mi(pm)
@@ -614,11 +519,7 @@
 end
 
 "warning: this model is not realistic or physically reasonable, it is only for test coverage"
-<<<<<<< HEAD
-function post_mn_mc_strg_opf(pm::AbstractPowerModel)
-=======
-function _post_mn_mc_strg_opf(pm::GenericPowerModel)
->>>>>>> cc9f06e6
+function _post_mn_mc_strg_opf(pm::AbstractPowerModel)
     for (n, network) in nws(pm)
         variable_storage_energy(pm, nw=n)
         variable_storage_charge(pm, nw=n)
