--- conflicted
+++ resolved
@@ -58,25 +58,13 @@
     vm_to = pm.var[:vm][t_bus]
 
     if epsilon == 0.0
-<<<<<<< HEAD
-        c1 = @constraint(pm.model, vm_fr == vf)
-        c2 = @constraint(pm.model, vm_to == vt)
-        return Set([c1, c2])
+        @constraint(pm.model, vm_fr == vf)
+        @constraint(pm.model, vm_to == vt)
     else
-        c1 = @constraint(pm.model, vm_fr <= vf + epsilon)
-        c2 = @constraint(pm.model, vm_fr >= vf - epsilon)
-        c3 = @constraint(pm.model, vm_to <= vt + epsilon)
-        c4 = @constraint(pm.model, vm_to >= vt - epsilon)
-        return Set([c1, c2, c3, c4])
-=======
-        @constraint(pm.model, v_f == vf)
-        @constraint(pm.model, v_t == vt)
-    else
-        @constraint(pm.model, v_f <= vf + epsilon)
-        @constraint(pm.model, v_f >= vf - epsilon)
-        @constraint(pm.model, v_t <= vt + epsilon)
-        @constraint(pm.model, v_t >= vt - epsilon)
->>>>>>> 09691c38
+        @constraint(pm.model, vm_fr <= vf + epsilon)
+        @constraint(pm.model, vm_fr >= vf - epsilon)
+        @constraint(pm.model, vm_to <= vt + epsilon)
+        @constraint(pm.model, vm_to >= vt - epsilon)
     end
 end
 
@@ -95,14 +83,8 @@
     p_dc = pm.var[:p_dc]
     q_dc = pm.var[:q_dc]
 
-<<<<<<< HEAD
-    c1 = @constraint(pm.model, sum(p[a] for a in bus_arcs) + sum(p_dc[a_dc] for a_dc in bus_arcs_dc) == sum(pg[g] for g in bus_gens) - pd - gs*vm^2)
-    c2 = @constraint(pm.model, sum(q[a] for a in bus_arcs) + sum(q_dc[a_dc] for a_dc in bus_arcs_dc) == sum(qg[g] for g in bus_gens) - qd + bs*vm^2)
-    return Set([c1, c2])
-=======
-    @constraint(pm.model, sum(p[a] for a in bus_arcs) + sum(p_dc[a_dc] for a_dc in bus_arcs_dc) == sum(pg[g] for g in bus_gens) - pd - gs*v^2)
-    @constraint(pm.model, sum(q[a] for a in bus_arcs) + sum(q_dc[a_dc] for a_dc in bus_arcs_dc) == sum(qg[g] for g in bus_gens) - qd + bs*v^2)
->>>>>>> 09691c38
+    @constraint(pm.model, sum(p[a] for a in bus_arcs) + sum(p_dc[a_dc] for a_dc in bus_arcs_dc) == sum(pg[g] for g in bus_gens) - pd - gs*vm^2)
+    @constraint(pm.model, sum(q[a] for a in bus_arcs) + sum(q_dc[a_dc] for a_dc in bus_arcs_dc) == sum(qg[g] for g in bus_gens) - qd + bs*vm^2)
 end
 
 """
@@ -122,14 +104,8 @@
     p_dc = pm.var[:p_dc]
     q_dc = pm.var[:q_dc]
 
-<<<<<<< HEAD
-    c1 = @constraint(pm.model, sum(p[a] for a in bus_arcs) + sum(p_dc[a_dc] for a_dc in bus_arcs_dc)  + sum(p_ne[a] for a in bus_arcs_ne) == sum(pg[g] for g in bus_gens) - pd - gs*vm^2)
-    c2 = @constraint(pm.model, sum(q[a] for a in bus_arcs) + sum(q_dc[a_dc] for a_dc in bus_arcs_dc)  + sum(q_ne[a] for a in bus_arcs_ne) == sum(qg[g] for g in bus_gens) - qd + bs*vm^2)
-    return Set([c1, c2])
-=======
-    @constraint(pm.model, sum(p[a] for a in bus_arcs) + sum(p_dc[a_dc] for a_dc in bus_arcs_dc)  + sum(p_ne[a] for a in bus_arcs_ne) == sum(pg[g] for g in bus_gens) - pd - gs*v^2)
-    @constraint(pm.model, sum(q[a] for a in bus_arcs) + sum(q_dc[a_dc] for a_dc in bus_arcs_dc)  + sum(q_ne[a] for a in bus_arcs_ne) == sum(qg[g] for g in bus_gens) - qd + bs*v^2)
->>>>>>> 09691c38
+    @constraint(pm.model, sum(p[a] for a in bus_arcs) + sum(p_dc[a_dc] for a_dc in bus_arcs_dc)  + sum(p_ne[a] for a in bus_arcs_ne) == sum(pg[g] for g in bus_gens) - pd - gs*vm^2)
+    @constraint(pm.model, sum(q[a] for a in bus_arcs) + sum(q_dc[a_dc] for a_dc in bus_arcs_dc)  + sum(q_ne[a] for a in bus_arcs_ne) == sum(qg[g] for g in bus_gens) - qd + bs*vm^2)
 end
 
 """
@@ -148,14 +124,8 @@
     va_fr = pm.var[:va][f_bus]
     va_to = pm.var[:va][t_bus]
 
-<<<<<<< HEAD
-    c1 = @NLconstraint(pm.model, p_fr == g/tm*vm_fr^2 + (-g*tr+b*ti)/tm*(vm_fr*vm_to*cos(va_fr-va_to)) + (-b*tr-g*ti)/tm*(vm_fr*vm_to*sin(va_fr-va_to)) )
-    c2 = @NLconstraint(pm.model, q_fr == -(b+c/2)/tm*vm_fr^2 - (-b*tr-g*ti)/tm*(vm_fr*vm_to*cos(va_fr-va_to)) + (-g*tr+b*ti)/tm*(vm_fr*vm_to*sin(va_fr-va_to)) )
-    return Set([c1, c2])
-=======
-    @NLconstraint(pm.model, p_fr == g/tm*v_fr^2 + (-g*tr+b*ti)/tm*(v_fr*v_to*cos(t_fr-t_to)) + (-b*tr-g*ti)/tm*(v_fr*v_to*sin(t_fr-t_to)) )
-    @NLconstraint(pm.model, q_fr == -(b+c/2)/tm*v_fr^2 - (-b*tr-g*ti)/tm*(v_fr*v_to*cos(t_fr-t_to)) + (-g*tr+b*ti)/tm*(v_fr*v_to*sin(t_fr-t_to)) )
->>>>>>> 09691c38
+    @NLconstraint(pm.model, p_fr == g/tm*vm_fr^2 + (-g*tr+b*ti)/tm*(vm_fr*vm_to*cos(va_fr-va_to)) + (-b*tr-g*ti)/tm*(vm_fr*vm_to*sin(va_fr-va_to)) )
+    @NLconstraint(pm.model, q_fr == -(b+c/2)/tm*vm_fr^2 - (-b*tr-g*ti)/tm*(vm_fr*vm_to*cos(va_fr-va_to)) + (-g*tr+b*ti)/tm*(vm_fr*vm_to*sin(va_fr-va_to)) )
 end
 
 """
@@ -174,14 +144,8 @@
     va_fr = pm.var[:va][f_bus]
     va_to = pm.var[:va][t_bus]
 
-<<<<<<< HEAD
-    c1 = @NLconstraint(pm.model, p_to == g*vm_to^2 + (-g*tr-b*ti)/tm*(vm_to*vm_fr*cos(va_to-va_fr)) + (-b*tr+g*ti)/tm*(vm_to*vm_fr*sin(va_to-va_fr)) )
-    c2 = @NLconstraint(pm.model, q_to == -(b+c/2)*vm_to^2 - (-b*tr+g*ti)/tm*(vm_to*vm_fr*cos(va_to-va_fr)) + (-g*tr-b*ti)/tm*(vm_to*vm_fr*sin(va_to-va_fr)) )
-    return Set([c1, c2])
-=======
-    @NLconstraint(pm.model, p_to == g*v_to^2 + (-g*tr-b*ti)/tm*(v_to*v_fr*cos(t_to-t_fr)) + (-b*tr+g*ti)/tm*(v_to*v_fr*sin(t_to-t_fr)) )
-    @NLconstraint(pm.model, q_to == -(b+c/2)*v_to^2 - (-b*tr+g*ti)/tm*(v_to*v_fr*cos(t_to-t_fr)) + (-g*tr-b*ti)/tm*(v_to*v_fr*sin(t_to-t_fr)) )
->>>>>>> 09691c38
+    @NLconstraint(pm.model, p_to == g*vm_to^2 + (-g*tr-b*ti)/tm*(vm_to*vm_fr*cos(va_to-va_fr)) + (-b*tr+g*ti)/tm*(vm_to*vm_fr*sin(va_to-va_fr)) )
+    @NLconstraint(pm.model, q_to == -(b+c/2)*vm_to^2 - (-b*tr+g*ti)/tm*(vm_to*vm_fr*cos(va_to-va_fr)) + (-g*tr-b*ti)/tm*(vm_to*vm_fr*sin(va_to-va_fr)) )
 end
 
 """
@@ -200,14 +164,8 @@
     va_fr = pm.var[:va][f_bus]
     va_to = pm.var[:va][t_bus]
 
-<<<<<<< HEAD
-    c1 = @NLconstraint(pm.model, p_fr == g*(vm_fr/tr)^2 + -g*vm_fr/tr*vm_to*cos(va_fr-va_to-as) + -b*vm_fr/tr*vm_to*sin(va_fr-va_to-as) )
-    c2 = @NLconstraint(pm.model, q_fr == -(b+c/2)*(vm_fr/tr)^2 + b*vm_fr/tr*vm_to*cos(va_fr-va_to-as) + -g*vm_fr/tr*vm_to*sin(va_fr-va_to-as) )
-    return Set([c1, c2])
-=======
-    @NLconstraint(pm.model, p_fr == g*(v_fr/tr)^2 + -g*v_fr/tr*v_to*cos(t_fr-t_to-as) + -b*v_fr/tr*v_to*sin(t_fr-t_to-as) )
-    @NLconstraint(pm.model, q_fr == -(b+c/2)*(v_fr/tr)^2 + b*v_fr/tr*v_to*cos(t_fr-t_to-as) + -g*v_fr/tr*v_to*sin(t_fr-t_to-as) )
->>>>>>> 09691c38
+    @NLconstraint(pm.model, p_fr == g*(vm_fr/tr)^2 + -g*vm_fr/tr*vm_to*cos(va_fr-va_to-as) + -b*vm_fr/tr*vm_to*sin(va_fr-va_to-as) )
+    @NLconstraint(pm.model, q_fr == -(b+c/2)*(vm_fr/tr)^2 + b*vm_fr/tr*vm_to*cos(va_fr-va_to-as) + -g*vm_fr/tr*vm_to*sin(va_fr-va_to-as) )
 end
 
 """
@@ -226,14 +184,8 @@
     va_fr = pm.var[:va][f_bus]
     va_to = pm.var[:va][t_bus]
 
-<<<<<<< HEAD
-    c1 = @NLconstraint(pm.model, p_to == g*vm_to^2 + -g*vm_to*vm_fr/tr*cos(va_to-va_fr+as) + -b*vm_to*vm_fr/tr*sin(va_to-va_fr+as) )
-    c2 = @NLconstraint(pm.model, q_to == -(b+c/2)*vm_to^2 + b*vm_to*vm_fr/tr*cos(va_to-va_fr+as) + -g*vm_to*vm_fr/tr*sin(va_to-va_fr+as) )
-    return Set([c1, c2])
-=======
-    @NLconstraint(pm.model, p_to == g*v_to^2 + -g*v_to*v_fr/tr*cos(t_to-t_fr+as) + -b*v_to*v_fr/tr*sin(t_to-t_fr+as) )
-    @NLconstraint(pm.model, q_to == -(b+c/2)*v_to^2 + b*v_to*v_fr/tr*cos(t_to-t_fr+as) + -g*v_to*v_fr/tr*sin(t_to-t_fr+as) )
->>>>>>> 09691c38
+    @NLconstraint(pm.model, p_to == g*vm_to^2 + -g*vm_to*vm_fr/tr*cos(va_to-va_fr+as) + -b*vm_to*vm_fr/tr*sin(va_to-va_fr+as) )
+    @NLconstraint(pm.model, q_to == -(b+c/2)*vm_to^2 + b*vm_to*vm_fr/tr*cos(va_to-va_fr+as) + -g*vm_to*vm_fr/tr*sin(va_to-va_fr+as) )
 end
 
 
@@ -261,14 +213,8 @@
     va_to = pm.var[:va][t_bus]
     z = pm.var[:line_z][i]
 
-<<<<<<< HEAD
-    c1 = @NLconstraint(pm.model, p_fr == z*(g/tm*vm_fr^2 + (-g*tr+b*ti)/tm*(vm_fr*vm_to*cos(va_fr-va_to)) + (-b*tr-g*ti)/tm*(vm_fr*vm_to*sin(va_fr-va_to))) )
-    c2 = @NLconstraint(pm.model, q_fr == z*(-(b+c/2)/tm*vm_fr^2 - (-b*tr-g*ti)/tm*(vm_fr*vm_to*cos(va_fr-va_to)) + (-g*tr+b*ti)/tm*(vm_fr*vm_to*sin(va_fr-va_to))) )
-    return Set([c1, c2])
-=======
-    @NLconstraint(pm.model, p_fr == z*(g/tm*v_fr^2 + (-g*tr+b*ti)/tm*(v_fr*v_to*cos(t_fr-t_to)) + (-b*tr-g*ti)/tm*(v_fr*v_to*sin(t_fr-t_to))) )
-    @NLconstraint(pm.model, q_fr == z*(-(b+c/2)/tm*v_fr^2 - (-b*tr-g*ti)/tm*(v_fr*v_to*cos(t_fr-t_to)) + (-g*tr+b*ti)/tm*(v_fr*v_to*sin(t_fr-t_to))) )
->>>>>>> 09691c38
+    @NLconstraint(pm.model, p_fr == z*(g/tm*vm_fr^2 + (-g*tr+b*ti)/tm*(vm_fr*vm_to*cos(va_fr-va_to)) + (-b*tr-g*ti)/tm*(vm_fr*vm_to*sin(va_fr-va_to))) )
+    @NLconstraint(pm.model, q_fr == z*(-(b+c/2)/tm*vm_fr^2 - (-b*tr-g*ti)/tm*(vm_fr*vm_to*cos(va_fr-va_to)) + (-g*tr+b*ti)/tm*(vm_fr*vm_to*sin(va_fr-va_to))) )
 end
 
 """
@@ -286,14 +232,8 @@
     va_to = pm.var[:va][t_bus]
     z = pm.var[:line_z][i]
 
-<<<<<<< HEAD
-    c1 = @NLconstraint(pm.model, p_to == z*(g*vm_to^2 + (-g*tr-b*ti)/tm*(vm_to*vm_fr*cos(va_to-va_fr)) + (-b*tr+g*ti)/tm*(vm_to*vm_fr*sin(va_to-va_fr))) )
-    c2 = @NLconstraint(pm.model, q_to == z*(-(b+c/2)*vm_to^2 - (-b*tr+g*ti)/tm*(vm_to*vm_fr*cos(va_to-va_fr)) + (-g*tr-b*ti)/tm*(vm_to*vm_fr*sin(va_to-va_fr))) )
-    return Set([c1, c2])
-=======
-    @NLconstraint(pm.model, p_to == z*(g*v_to^2 + (-g*tr-b*ti)/tm*(v_to*v_fr*cos(t_to-t_fr)) + (-b*tr+g*ti)/tm*(v_to*v_fr*sin(t_to-t_fr))) )
-    @NLconstraint(pm.model, q_to == z*(-(b+c/2)*v_to^2 - (-b*tr+g*ti)/tm*(v_to*v_fr*cos(t_to-t_fr)) + (-g*tr-b*ti)/tm*(v_to*v_fr*sin(t_to-t_fr))) )
->>>>>>> 09691c38
+    @NLconstraint(pm.model, p_to == z*(g*vm_to^2 + (-g*tr-b*ti)/tm*(vm_to*vm_fr*cos(va_to-va_fr)) + (-b*tr+g*ti)/tm*(vm_to*vm_fr*sin(va_to-va_fr))) )
+    @NLconstraint(pm.model, q_to == z*(-(b+c/2)*vm_to^2 - (-b*tr+g*ti)/tm*(vm_to*vm_fr*cos(va_to-va_fr)) + (-g*tr-b*ti)/tm*(vm_to*vm_fr*sin(va_to-va_fr))) )
 end
 
 """
@@ -311,14 +251,8 @@
     va_to = pm.var[:va][t_bus]
     z = pm.var[:line_ne][i]
 
-<<<<<<< HEAD
-    c1 = @NLconstraint(pm.model, p_fr == z*(g/tm*vm_fr^2 + (-g*tr+b*ti)/tm*(vm_fr*vm_to*cos(va_fr-va_to)) + (-b*tr-g*ti)/tm*(vm_fr*vm_to*sin(va_fr-va_to))) )
-    c2 = @NLconstraint(pm.model, q_fr == z*(-(b+c/2)/tm*vm_fr^2 - (-b*tr-g*ti)/tm*(vm_fr*vm_to*cos(va_fr-va_to)) + (-g*tr+b*ti)/tm*(vm_fr*vm_to*sin(va_fr-va_to))) )
-    return Set([c1, c2])
-=======
-    @NLconstraint(pm.model, p_fr == z*(g/tm*v_fr^2 + (-g*tr+b*ti)/tm*(v_fr*v_to*cos(t_fr-t_to)) + (-b*tr-g*ti)/tm*(v_fr*v_to*sin(t_fr-t_to))) )
-    @NLconstraint(pm.model, q_fr == z*(-(b+c/2)/tm*v_fr^2 - (-b*tr-g*ti)/tm*(v_fr*v_to*cos(t_fr-t_to)) + (-g*tr+b*ti)/tm*(v_fr*v_to*sin(t_fr-t_to))) )
->>>>>>> 09691c38
+    @NLconstraint(pm.model, p_fr == z*(g/tm*vm_fr^2 + (-g*tr+b*ti)/tm*(vm_fr*vm_to*cos(va_fr-va_to)) + (-b*tr-g*ti)/tm*(vm_fr*vm_to*sin(va_fr-va_to))) )
+    @NLconstraint(pm.model, q_fr == z*(-(b+c/2)/tm*vm_fr^2 - (-b*tr-g*ti)/tm*(vm_fr*vm_to*cos(va_fr-va_to)) + (-g*tr+b*ti)/tm*(vm_fr*vm_to*sin(va_fr-va_to))) )
 end
 
 """
@@ -336,14 +270,8 @@
     va_to = pm.var[:va][t_bus]
     z = pm.var[:line_ne][i]
 
-<<<<<<< HEAD
-    c1 = @NLconstraint(pm.model, p_to == z*(g*vm_to^2 + (-g*tr-b*ti)/tm*(vm_to*vm_fr*cos(va_to-va_fr)) + (-b*tr+g*ti)/tm*(vm_to*vm_fr*sin(va_to-va_fr))) )
-    c2 = @NLconstraint(pm.model, q_to == z*(-(b+c/2)*vm_to^2 - (-b*tr+g*ti)/tm*(vm_to*vm_fr*cos(va_to-va_fr)) + (-g*tr-b*ti)/tm*(vm_to*vm_fr*sin(va_to-va_fr))) )
-    return Set([c1, c2])
-=======
-    @NLconstraint(pm.model, p_to == z*(g*v_to^2 + (-g*tr-b*ti)/tm*(v_to*v_fr*cos(t_to-t_fr)) + (-b*tr+g*ti)/tm*(v_to*v_fr*sin(t_to-t_fr))) )
-    @NLconstraint(pm.model, q_to == z*(-(b+c/2)*v_to^2 - (-b*tr+g*ti)/tm*(v_to*v_fr*cos(t_to-t_fr)) + (-g*tr-b*ti)/tm*(v_to*v_fr*sin(t_to-t_fr))) )
->>>>>>> 09691c38
+    @NLconstraint(pm.model, p_to == z*(g*vm_to^2 + (-g*tr-b*ti)/tm*(vm_to*vm_fr*cos(va_to-va_fr)) + (-b*tr+g*ti)/tm*(vm_to*vm_fr*sin(va_to-va_fr))) )
+    @NLconstraint(pm.model, q_to == z*(-(b+c/2)*vm_to^2 - (-b*tr+g*ti)/tm*(vm_to*vm_fr*cos(va_to-va_fr)) + (-g*tr-b*ti)/tm*(vm_to*vm_fr*sin(va_to-va_fr))) )
 end
 
 "`angmin <= line_z[i]*(t[f_bus] - t[t_bus]) <= angmax`"
@@ -352,14 +280,8 @@
     va_to = pm.var[:va][t_bus]
     z = pm.var[:line_z][i]
 
-<<<<<<< HEAD
-    c1 = @constraint(pm.model, z*(va_fr - va_to) <= angmax)
-    c2 = @constraint(pm.model, z*(va_fr - va_to) >= angmin)
-    return Set([c1, c2])
-=======
-    @constraint(pm.model, z*(t_fr - t_to) <= angmax)
-    @constraint(pm.model, z*(t_fr - t_to) >= angmin)
->>>>>>> 09691c38
+    @constraint(pm.model, z*(va_fr - va_to) <= angmax)
+    @constraint(pm.model, z*(va_fr - va_to) >= angmin)
 end
 
 "`angmin <= line_ne[i]*(t[f_bus] - t[t_bus]) <= angmax`"
@@ -368,14 +290,8 @@
     va_to = pm.var[:va][t_bus]
     z = pm.var[:line_ne][i]
 
-<<<<<<< HEAD
-    c1 = @constraint(pm.model, z*(va_fr - va_to) <= angmax)
-    c2 = @constraint(pm.model, z*(va_fr - va_to) >= angmin)
-    return Set([c1, c2])
-=======
-    @constraint(pm.model, z*(t_fr - t_to) <= angmax)
-    @constraint(pm.model, z*(t_fr - t_to) >= angmin)
->>>>>>> 09691c38
+    @constraint(pm.model, z*(va_fr - va_to) <= angmax)
+    @constraint(pm.model, z*(va_fr - va_to) >= angmin)
 end
 
 """
@@ -392,14 +308,8 @@
     p_to = pm.var[:p][t_idx]
     q_to = pm.var[:q][t_idx]
 
-<<<<<<< HEAD
-    c1 = @constraint(m, p_fr + p_to >= 0)
-    c2 = @constraint(m, q_fr + q_to >= -c/2*(vm_fr^2/tr^2 + vm_to^2))
-    return Set([c1, c2])
-=======
     @constraint(m, p_fr + p_to >= 0)
-    @constraint(m, q_fr + q_to >= -c/2*(v_fr^2/tr^2 + v_to^2))
->>>>>>> 09691c38
+    @constraint(m, q_fr + q_to >= -c/2*(vm_fr^2/tr^2 + vm_to^2))
 end
 
 
