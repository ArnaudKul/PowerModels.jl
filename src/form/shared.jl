--- conflicted
+++ resolved
@@ -55,11 +55,7 @@
 sum(q[a] for a in bus_arcs) + sum(q_dc[a_dc] for a_dc in bus_arcs_dc) == sum(qg[g] for g in bus_gens) - sum(qd[d] for d in bus_loads) + sum(bs[s] for d in bus_shunts)*w[i]
 ```
 """
-<<<<<<< HEAD
-function constraint_kcl_shunt(pm::AbstractWModels, n::Int, c::Int, i, bus_arcs, bus_arcs_dc, bus_gens, bus_pd, bus_qd, bus_gs, bus_bs)
-=======
-function constraint_power_balance_shunt(pm::GenericPowerModel{T}, n::Int, c::Int, i, bus_arcs, bus_arcs_dc, bus_gens, bus_pd, bus_qd, bus_gs, bus_bs) where T <: AbstractWForms
->>>>>>> cc9f06e6
+function constraint_power_balance_shunt(pm::AbstractWModels, n::Int, c::Int, i, bus_arcs, bus_arcs_dc, bus_gens, bus_pd, bus_qd, bus_gs, bus_bs)
     w    = var(pm, n, c, :w, i)
     pg   = var(pm, n, c, :pg)
     qg   = var(pm, n, c, :qg)
@@ -79,11 +75,7 @@
 sum(q[a] for a in bus_arcs) + sum(q_ne[a] for a in bus_arcs_ne) + sum(q_dc[a_dc] for a_dc in bus_arcs_dc) == sum(qg[g] for g in bus_gens) - sum(qd[d] for d in bus_loads) + sum(bs[s] for s in bus_shunts)*w[i]
 ```
 """
-<<<<<<< HEAD
-function constraint_kcl_shunt_ne(pm::AbstractWRModels, n::Int, c::Int, i, bus_arcs, bus_arcs_dc, bus_arcs_ne, bus_gens, bus_pd, bus_qd, bus_gs, bus_bs)
-=======
-function constraint_power_balance_shunt_ne(pm::GenericPowerModel{T}, n::Int, c::Int, i, bus_arcs, bus_arcs_dc, bus_arcs_ne, bus_gens, bus_pd, bus_qd, bus_gs, bus_bs) where T <: AbstractWRForms
->>>>>>> cc9f06e6
+function constraint_power_balance_shunt_ne(pm::AbstractWRModels, n::Int, c::Int, i, bus_arcs, bus_arcs_dc, bus_arcs_ne, bus_gens, bus_pd, bus_qd, bus_gs, bus_bs)
     w    = var(pm, n, c, :w, i)
     pg   = var(pm, n, c, :pg)
     qg   = var(pm, n, c, :qg)
@@ -145,11 +137,7 @@
 
 
 ""
-<<<<<<< HEAD
-function constraint_power_balance(pm::AbstractWModels, n::Int, c::Int, i, comp_gen_ids, comp_pd, comp_qd, comp_gs, comp_bs, comp_branch_g, comp_branch_b)
-=======
-function constraint_network_power_balance(pm::GenericPowerModel{T}, n::Int, c::Int, i, comp_gen_ids, comp_pd, comp_qd, comp_gs, comp_bs, comp_branch_g, comp_branch_b) where T <: AbstractWRForms
->>>>>>> cc9f06e6
+function constraint_network_power_balance(pm::AbstractWModels, n::Int, c::Int, i, comp_gen_ids, comp_pd, comp_qd, comp_gs, comp_bs, comp_branch_g, comp_branch_b)
     for (i,(i,j,r,x,tm,g_fr,g_to)) in comp_branch_g
         @assert(r >= 0 && x >= 0) # requirement for the relaxation property
     end
@@ -182,13 +170,8 @@
 
 
 ""
-<<<<<<< HEAD
-function add_bus_voltage_setpoint(sol, pm::AbstractWModels)
-    add_setpoint(sol, pm, "bus", "vm", :w; scale = (x,item,cnd) -> sqrt(x))
-=======
-function add_setpoint_bus_voltage!(sol, pm::GenericPowerModel{T}) where T <: AbstractWForms
+function add_setpoint_bus_voltage!(sol, pm::AbstractWModels)
     add_setpoint!(sol, pm, "bus", "vm", :w, status_name=pm_component_status["bus"], inactive_status_value = pm_component_status_inactive["bus"], scale = (x,item,cnd) -> sqrt(x))
->>>>>>> cc9f06e6
     # What should the default value be?
     add_setpoint!(sol, pm, "bus", "va", :va, status_name=pm_component_status["bus"], inactive_status_value = pm_component_status_inactive["bus"])
 end