--- conflicted
+++ resolved
@@ -22,14 +22,9 @@
 AbstractPForms = Union{AbstractACPForm, AbstractACTForm, AbstractDCPForm}
 
 "`t[ref_bus] == 0`"
-<<<<<<< HEAD
-constraint_theta_ref{T <: AbstractPForms}(pm::GenericPowerModel{T}, ref_bus::Int) =
-    Set([@constraint(pm.model, pm.var[:va][ref_bus] == 0)])
-=======
 function constraint_theta_ref{T <: AbstractPForms}(pm::GenericPowerModel{T}, ref_bus::Int)
-    @constraint(pm.model, pm.var[:t][ref_bus] == 0)
+    @constraint(pm.model, pm.var[:va][ref_bus] == 0)
 end
->>>>>>> 09691c38
 
 """
 ```
@@ -41,14 +36,8 @@
     va_fr = pm.var[:va][f_bus]
     va_to = pm.var[:va][t_bus]
 
-<<<<<<< HEAD
-    c1 = @constraint(pm.model, va_fr - va_to <= angmax)
-    c2 = @constraint(pm.model, va_fr - va_to >= angmin)
-    return Set([c1, c2])
-=======
-    @constraint(pm.model, t_fr - t_to <= angmax)
-    @constraint(pm.model, t_fr - t_to >= angmin)
->>>>>>> 09691c38
+    @constraint(pm.model, va_fr - va_to <= angmax)
+    @constraint(pm.model, va_fr - va_to >= angmin)
 end
 
 
